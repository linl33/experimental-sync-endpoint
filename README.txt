-----------------------
Development Environment
-----------------------

See CONFIGURE.txt for how to set up your development environment.

-----------------
GWT Upgrade Guide
-----------------

If you are updating this project to work with something other than
<<<<<<< HEAD
GWT 2.4, you should verify that the code in:
=======
GWT 2.5, you should verify that the code in:
>>>>>>> 1a7847e2

GWTAccessDeniedHandler.AccessDeniedRemoteServiceServlet.processCall()

is still appropriate for the version of GWT you are using.

-------------
Upgrade Guide
-------------

Upgrading versions of software should be done by first updating
the versions in the maven pom.xml file located in this directory.

Some of these versions are defined as properties at the top of the 
file so that entire suites of jars (e.g., Spring, GAE, GWT) can
be upgraded at the same time.

Once that is done, and mvn build executes without errors, you should
check that there are no older jars in the WEB-INF/lib directories
of the war files (all jars go everywhere at this time, so looking 
at just one should be fine).  If older jars are being pulled in, you
will need to update the dependencies to exclude pulling in those jars;
there are examples of this in the current pom.xml and online.

You'll need a pom dependency analyzer to uncover why Maven has
pulled in the down-version jar.

After that, you should copy the jars from the WEB-INF/lib directory 
of the build back into the eclipse-aggregate-gae/war/WEB-INF/lib
directory and update the eclipse project to reflect the new set
of jars.

And, of course, test to verify this all works.
<|MERGE_RESOLUTION|>--- conflicted
+++ resolved
@@ -1,48 +1,44 @@
------------------------
-Development Environment
------------------------
-
-See CONFIGURE.txt for how to set up your development environment.
-
------------------
-GWT Upgrade Guide
------------------
-
-If you are updating this project to work with something other than
-<<<<<<< HEAD
-GWT 2.4, you should verify that the code in:
-=======
-GWT 2.5, you should verify that the code in:
->>>>>>> 1a7847e2
-
-GWTAccessDeniedHandler.AccessDeniedRemoteServiceServlet.processCall()
-
-is still appropriate for the version of GWT you are using.
-
--------------
-Upgrade Guide
--------------
-
-Upgrading versions of software should be done by first updating
-the versions in the maven pom.xml file located in this directory.
-
-Some of these versions are defined as properties at the top of the 
-file so that entire suites of jars (e.g., Spring, GAE, GWT) can
-be upgraded at the same time.
-
-Once that is done, and mvn build executes without errors, you should
-check that there are no older jars in the WEB-INF/lib directories
-of the war files (all jars go everywhere at this time, so looking 
-at just one should be fine).  If older jars are being pulled in, you
-will need to update the dependencies to exclude pulling in those jars;
-there are examples of this in the current pom.xml and online.
-
-You'll need a pom dependency analyzer to uncover why Maven has
-pulled in the down-version jar.
-
-After that, you should copy the jars from the WEB-INF/lib directory 
-of the build back into the eclipse-aggregate-gae/war/WEB-INF/lib
-directory and update the eclipse project to reflect the new set
-of jars.
-
-And, of course, test to verify this all works.
+-----------------------
+Development Environment
+-----------------------
+
+See CONFIGURE.txt for how to set up your development environment.
+
+-----------------
+GWT Upgrade Guide
+-----------------
+
+If you are updating this project to work with something other than
+GWT 2.5, you should verify that the code in:
+
+GWTAccessDeniedHandler.AccessDeniedRemoteServiceServlet.processCall()
+
+is still appropriate for the version of GWT you are using.
+
+-------------
+Upgrade Guide
+-------------
+
+Upgrading versions of software should be done by first updating
+the versions in the maven pom.xml file located in this directory.
+
+Some of these versions are defined as properties at the top of the 
+file so that entire suites of jars (e.g., Spring, GAE, GWT) can
+be upgraded at the same time.
+
+Once that is done, and mvn build executes without errors, you should
+check that there are no older jars in the WEB-INF/lib directories
+of the war files (all jars go everywhere at this time, so looking 
+at just one should be fine).  If older jars are being pulled in, you
+will need to update the dependencies to exclude pulling in those jars;
+there are examples of this in the current pom.xml and online.
+
+You'll need a pom dependency analyzer to uncover why Maven has
+pulled in the down-version jar.
+
+After that, you should copy the jars from the WEB-INF/lib directory 
+of the build back into the eclipse-aggregate-gae/war/WEB-INF/lib
+directory and update the eclipse project to reflect the new set
+of jars.
+
+And, of course, test to verify this all works.