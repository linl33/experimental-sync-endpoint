--- conflicted
+++ resolved
@@ -1,103 +1,73 @@
-package org.opendatakit.aggregate.integration;
-
-<<<<<<< HEAD
-/* We are not currently set up to run these.
-import com.thoughtworks.selenium.SeleneseTestCase;
-
-public class TestStartPage extends SeleneseTestCase 
-{
-	private String baseUrl;
-	private int port;
-
-	public void setUp() throws Exception
-	{
-		baseUrl = System.getProperty("project.artifactId");
-		port = Integer.parseInt(System.getProperty("test.server.port"));
-		// We should also test different browsers?
-		setUp("http://localhost:" + port + "/" + baseUrl + "/", "*chrome");
-	}
-
-	public void testStartPageHasCorrectTitle() throws Exception
-	{
-		selenium.open("forms");
-		assertEquals("ODK AGGREGATE", selenium.getTitle());
-		assertEquals("Name", selenium.getText("//th[1]"));
-		assertTrue(selenium.isElementPresent("link=List Forms"));
-	}
-}
-*/
-
-=======
-import static org.junit.Assert.assertEquals;
-
-import java.util.concurrent.TimeUnit;
-
-import org.junit.AfterClass;
-import org.junit.BeforeClass;
-import org.junit.Test;
-import org.junit.runner.RunWith;
-import org.openqa.selenium.WebDriver;
-import org.openqa.selenium.WebDriverBackedSelenium;
-import org.openqa.selenium.firefox.FirefoxDriver;
-
-import com.thoughtworks.selenium.Selenium;
-import com.thoughtworks.selenium.Wait;
-
-@RunWith(org.junit.runners.JUnit4.class)
-public class TestStartPage {
-  private static long TIMEOUT_INTERVAL_MS = 30000L; // ms
-  private static long RETRY_INTERVAL_MS = 100L; // ms
-
-  private static String formsDir;
-  private static String hostname;
-  private static String baseUrl;
-  private static String username = "aggregate";
-  private static String password = "aggregate";
-  private static int port;
-  private static WebDriver driver;
-  private static Selenium selenium;
-
-  @BeforeClass
-  public static void setUp() throws Exception {
-    formsDir = System.getProperty("test.forms.dir");
-    hostname = System.getProperty("test.server.hostname");
-    baseUrl = System.getProperty("test.server.baseUrl");
-    port = Integer.parseInt(System.getProperty("test.server.port"));
-    // We should also test different browsers?
-    driver = new FirefoxDriver();
-    driver.manage().timeouts().implicitlyWait(30, TimeUnit.SECONDS);
-    selenium = new WebDriverBackedSelenium(driver, "http://" + username + ":" + password + "@"
-        + hostname + ":" + port + baseUrl);
-
-    selenium.open("local_login.html");
-    Wait mainload = new Wait() {
-      public boolean until() {
-        return selenium.isTextPresent("Form Management");
-      }
-    };
-    mainload.wait("Login did not progress to Aggregate.html page", TIMEOUT_INTERVAL_MS,
-        RETRY_INTERVAL_MS);
-  }
-
-  @Test
-  public void testStartPageHasCorrectTitle() throws Exception {
-    selenium.open("Aggregate.html");
-    Wait mainload = new Wait() {
-      public boolean until() {
-        return selenium.isTextPresent("Form Management");
-      }
-    };
-    mainload.wait("Login did not progress to Aggregate.html page", TIMEOUT_INTERVAL_MS,
-        RETRY_INTERVAL_MS);
-    assertEquals("ODK Aggregate", selenium.getTitle());
-    // assertEquals("Name", selenium.getText("//th[1]"));
-    // assertTrue(selenium.isElementPresent("link=List Forms"));
-  }
-
-  @AfterClass
-  public static void tearDown() throws Exception {
-    selenium.close();
-  }
-}
-
->>>>>>> d8336445
+package org.opendatakit.aggregate.integration;
+
+import static org.junit.Assert.assertEquals;
+
+import java.util.concurrent.TimeUnit;
+
+import org.junit.AfterClass;
+import org.junit.BeforeClass;
+import org.junit.Test;
+import org.junit.runner.RunWith;
+import org.openqa.selenium.WebDriver;
+import org.openqa.selenium.WebDriverBackedSelenium;
+import org.openqa.selenium.firefox.FirefoxDriver;
+
+import com.thoughtworks.selenium.Selenium;
+import com.thoughtworks.selenium.Wait;
+
+@RunWith(org.junit.runners.JUnit4.class)
+public class TestStartPage {
+  private static long TIMEOUT_INTERVAL_MS = 30000L; // ms
+  private static long RETRY_INTERVAL_MS = 100L; // ms
+
+  private static String formsDir;
+  private static String hostname;
+  private static String baseUrl;
+  private static String username = "aggregate";
+  private static String password = "aggregate";
+  private static int port;
+  private static WebDriver driver;
+  private static Selenium selenium;
+
+  @BeforeClass
+  public static void setUp() throws Exception {
+    formsDir = System.getProperty("test.forms.dir");
+    hostname = System.getProperty("test.server.hostname");
+    baseUrl = System.getProperty("test.server.baseUrl");
+    port = Integer.parseInt(System.getProperty("test.server.port"));
+    // We should also test different browsers?
+    driver = new FirefoxDriver();
+    driver.manage().timeouts().implicitlyWait(30, TimeUnit.SECONDS);
+    selenium = new WebDriverBackedSelenium(driver, "http://" + username + ":" + password + "@"
+        + hostname + ":" + port + baseUrl);
+
+    selenium.open("local_login.html");
+    Wait mainload = new Wait() {
+      public boolean until() {
+        return selenium.isTextPresent("Form Management");
+      }
+    };
+    mainload.wait("Login did not progress to Aggregate.html page", TIMEOUT_INTERVAL_MS,
+        RETRY_INTERVAL_MS);
+  }
+
+  @Test
+  public void testStartPageHasCorrectTitle() throws Exception {
+    selenium.open("Aggregate.html");
+    Wait mainload = new Wait() {
+      public boolean until() {
+        return selenium.isTextPresent("Form Management");
+      }
+    };
+    mainload.wait("Login did not progress to Aggregate.html page", TIMEOUT_INTERVAL_MS,
+        RETRY_INTERVAL_MS);
+    assertEquals("ODK Aggregate", selenium.getTitle());
+    // assertEquals("Name", selenium.getText("//th[1]"));
+    // assertTrue(selenium.isElementPresent("link=List Forms"));
+  }
+
+  @AfterClass
+  public static void tearDown() throws Exception {
+    selenium.close();
+  }
+}