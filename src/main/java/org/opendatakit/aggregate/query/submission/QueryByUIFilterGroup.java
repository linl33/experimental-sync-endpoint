--- conflicted
+++ resolved
@@ -1,237 +1,233 @@
-package org.opendatakit.aggregate.query.submission;
-
-import java.math.BigDecimal;
-import java.util.ArrayList;
-import java.util.Collections;
-import java.util.List;
-
-import org.opendatakit.aggregate.client.filter.Filter;
-import org.opendatakit.aggregate.client.filter.FilterGroup;
-import org.opendatakit.aggregate.client.filter.RowFilter;
-import org.opendatakit.aggregate.client.submission.Column;
-import org.opendatakit.aggregate.client.submission.SubmissionUI;
-import org.opendatakit.aggregate.client.submission.SubmissionUISummary;
-import org.opendatakit.aggregate.constants.common.FormElementNamespace;
-import org.opendatakit.aggregate.datamodel.FormElementKey;
-import org.opendatakit.aggregate.datamodel.FormElementModel;
-import org.opendatakit.aggregate.datamodel.TopLevelDynamicBase;
-import org.opendatakit.aggregate.form.Form;
-import org.opendatakit.aggregate.form.FormDefinition;
-import org.opendatakit.aggregate.format.Row;
-import org.opendatakit.aggregate.format.element.ElementFormatter;
-import org.opendatakit.aggregate.server.UITrans;
-import org.opendatakit.aggregate.submission.Submission;
-import org.opendatakit.aggregate.submission.SubmissionKey;
-import org.opendatakit.common.persistence.CommonFieldsBase;
-import org.opendatakit.common.persistence.Query;
-import org.opendatakit.common.persistence.Query.FilterOperation;
-import org.opendatakit.common.persistence.QueryResult;
-import org.opendatakit.common.persistence.QueryResumePoint;
-import org.opendatakit.common.persistence.client.UIQueryResumePoint;
-import org.opendatakit.common.persistence.exception.ODKDatastoreException;
-import org.opendatakit.common.utils.WebUtils;
-import org.opendatakit.common.web.CallingContext;
-import org.opendatakit.common.web.constants.BasicConsts;
-
-public class QueryByUIFilterGroup extends QueryBase {
-
-  public enum CompletionFlag {
-     ONLY_COMPLETE_SUBMISSIONS,
-     ONLY_INCOMPLETE_SUBMISSIONS,
-     ALL_SUBMISSIONS
-  };
-  
-  private static final String MISSING_ARGS = "Missing either Form or FilterGroup making it impossible to query";
-
-  private final TopLevelDynamicBase tbl;
-
-  private int fetchLimit;
-  
-  private final QueryResumePoint cursor;
-  
-  public QueryByUIFilterGroup(Form form, FilterGroup filterGroup, CompletionFlag completionFlag, CallingContext cc) {
-    super(form);
-
-    if (filterGroup == null || form == null) {
-      throw new IllegalArgumentException(MISSING_ARGS);
-    }
-    
-    boolean isForwardCursor = 
-      ((filterGroup.getCursor() == null) ?
-          true :
-          filterGroup.getCursor().getIsForwardCursor());
-    
-    tbl = (TopLevelDynamicBase) form.getTopLevelGroupElement().getFormDataModel()
-        .getBackingObjectPrototype();
-
-    query = cc.getDatastore().createQuery(tbl, "QueryByUIFilterGroup.constructor", cc.getCurrentUser());
-    switch ( completionFlag ) {
-    case ONLY_COMPLETE_SUBMISSIONS:
-      // order by the completion date and filter against isComplete == true
-      if ( isForwardCursor ) {
-        query.addSort(tbl.markedAsCompleteDate, Query.Direction.ASCENDING);
-      } else {
-        query.addSort(tbl.markedAsCompleteDate, Query.Direction.DESCENDING);
-      }
-      query.addFilter(tbl.markedAsCompleteDate, Query.FilterOperation.GREATER_THAN, BasicConsts.EPOCH);
-      query.addFilter(tbl.isComplete, Query.FilterOperation.EQUAL, true);
-      break;
-    case ONLY_INCOMPLETE_SUBMISSIONS:
-      // order by the last update date and filter against isComplete == false
-      if ( isForwardCursor ) {
-        query.addSort(tbl.lastUpdateDate, Query.Direction.ASCENDING);
-      } else {
-        query.addSort(tbl.lastUpdateDate, Query.Direction.DESCENDING);
-      }
-      query.addFilter(tbl.lastUpdateDate, Query.FilterOperation.GREATER_THAN, BasicConsts.EPOCH);
-      query.addFilter(tbl.isComplete, Query.FilterOperation.EQUAL, false);
-      break;
-    case ALL_SUBMISSIONS:
-      // order by the last update date
-      if ( isForwardCursor ) {
-        query.addSort(tbl.lastUpdateDate, Query.Direction.ASCENDING);
-      } else {
-        query.addSort(tbl.lastUpdateDate, Query.Direction.DESCENDING);
-      }
-      query.addFilter(tbl.lastUpdateDate, Query.FilterOperation.GREATER_THAN, BasicConsts.EPOCH);
-      break;
-    default:
-        throw new IllegalStateException("unhandled case");
-    }
-    
-    fetchLimit = filterGroup.getQueryFetchLimit();
-    
-    UIQueryResumePoint uiCursor = filterGroup.getCursor();
-    if(uiCursor != null) {
-      cursor = QueryResumePoint.transform(uiCursor);
-    } else {
-      cursor = null;
-    }
-    
-    for (Filter filter : filterGroup.getFilters()) {
-      if (filter instanceof RowFilter) {
-        RowFilter rf = (RowFilter) filter;
-        Column column = rf.getColumn();
-
-        FormElementKey decodeKey = new FormElementKey(column.getColumnEncoding());
-        FormElementModel fem = FormElementModel.retrieveFormElementModel(form, decodeKey);
-        FilterOperation op = UITrans.convertFilterOperation(rf.getOperation());
-
-        String value = rf.getInput();
-        Object compareValue = null;
-        switch (fem.getElementType()) {
-        case BOOLEAN:
-          compareValue = WebUtils.parseBoolean(value);
-          break;
-        case JRDATETIME:
-          compareValue = WebUtils.parseDate(value);
-          break;
-        case JRDATE:
-          compareValue = WebUtils.parseDate(value);
-          break;
-        case JRTIME:
-          compareValue = WebUtils.parseDate(value);
-          break;
-        case INTEGER:
-          compareValue = Long.valueOf(value);
-          break;
-        case DECIMAL:
-          compareValue = new BigDecimal(value);
-          break;
-        case SELECT1:
-        case STRING:
-          compareValue = value;
-          break;
-        case GEOPOINT:
-          compareValue = new BigDecimal(value);
-          super.addFilterGeoPoint(fem, column.getGeopointColumnCode(), op, compareValue);
-          continue;
-        default:
-          // e.g., SELECTN
-          // can't apply a filter to this type
-          continue;
-        }
-
-        super.addFilter(fem, op, compareValue);
-      }
-    }
-
-  }
-
-  public List<Submission> getResultSubmissions(CallingContext cc) throws ODKDatastoreException {
-
-    List<Submission> retrievedSubmissions = new ArrayList<Submission>();
-
-    // retrieve submissions
-    QueryResult results = getQueryResult(cursor, fetchLimit);
-    List<? extends CommonFieldsBase> submissionEntities = results.getResultList();
-
-    // create a row for each submission
-    for (int count = 0; count < submissionEntities.size(); count++) {
-      CommonFieldsBase subEntity = submissionEntities.get(count);
-      Submission sub = new Submission((TopLevelDynamicBase) subEntity, getForm()
-          .getFormDefinition(), cc);
-      retrievedSubmissions.add(sub);
-    }
-    return retrievedSubmissions;
-  }
-  
-  public void populateSubmissions(SubmissionUISummary summary,
-      List<FormElementModel> filteredElements, ElementFormatter elemFormatter,
-      List<FormElementNamespace> elementTypes, CallingContext cc) throws ODKDatastoreException {
-
-    // retrieve submissions
-    QueryResult results = getQueryResult(cursor, fetchLimit);
-    FormDefinition formDef = getForm().getFormDefinition();
-    FormElementModel fem = getForm().getTopLevelGroupElement();
-    
-    QueryResumePoint startCursor = results.getStartCursor();
-    QueryResumePoint resumeCursor = results.getResumeCursor();
-    QueryResumePoint backwardCursor = results.getBackwardCursor();
-    
-<<<<<<< HEAD
-    boolean isForwardCursor = true;
-=======
-    summary.setHasPriorResults(results.hasPriorResults());
-    summary.setHasMoreResults(results.hasMoreResults());
-    
->>>>>>> 1c44d3d6
-    if(startCursor != null) {
-      isForwardCursor = startCursor.isForwardCursor();
-      summary.setStartCursor(startCursor.transform());
-    } else {
-      summary.setStartCursor(null);
-    }
-    
-    if(resumeCursor != null) {
-      summary.setResumeCursor(resumeCursor.transform());
-    } else {
-      summary.setResumeCursor(null);
-    }
-    
-    if(backwardCursor != null) {
-      summary.setBackwardCursor(backwardCursor.transform());
-    } else {
-      summary.setBackwardCursor(null);      
-    }
-    
-    List<SubmissionUI> submissionList = new ArrayList<SubmissionUI>();
-    
-    // create a row for each submission
-    for (CommonFieldsBase subEntity : results.getResultList()) {
-      Submission sub = new Submission((TopLevelDynamicBase) subEntity, formDef, cc);
-      Row row = sub.getFormattedValuesAsRow(elementTypes, filteredElements, elemFormatter, false,
-          cc);
-
-      SubmissionKey subKey = sub.constructSubmissionKey(fem);
-      submissionList.add(new SubmissionUI(row.getFormattedValues(), subKey.toString()));
-    }
-    if ( !isForwardCursor ) {
-      // we have the results in the reverse order, so invert them to get them
-      // properly ordered.
-      Collections.reverse(submissionList);
-    }
-    summary.getSubmissions().addAll(submissionList);
-  }
-
-}
+package org.opendatakit.aggregate.query.submission;
+
+import java.math.BigDecimal;
+import java.util.ArrayList;
+import java.util.Collections;
+import java.util.List;
+
+import org.opendatakit.aggregate.client.filter.Filter;
+import org.opendatakit.aggregate.client.filter.FilterGroup;
+import org.opendatakit.aggregate.client.filter.RowFilter;
+import org.opendatakit.aggregate.client.submission.Column;
+import org.opendatakit.aggregate.client.submission.SubmissionUI;
+import org.opendatakit.aggregate.client.submission.SubmissionUISummary;
+import org.opendatakit.aggregate.constants.common.FormElementNamespace;
+import org.opendatakit.aggregate.datamodel.FormElementKey;
+import org.opendatakit.aggregate.datamodel.FormElementModel;
+import org.opendatakit.aggregate.datamodel.TopLevelDynamicBase;
+import org.opendatakit.aggregate.form.Form;
+import org.opendatakit.aggregate.form.FormDefinition;
+import org.opendatakit.aggregate.format.Row;
+import org.opendatakit.aggregate.format.element.ElementFormatter;
+import org.opendatakit.aggregate.server.UITrans;
+import org.opendatakit.aggregate.submission.Submission;
+import org.opendatakit.aggregate.submission.SubmissionKey;
+import org.opendatakit.common.persistence.CommonFieldsBase;
+import org.opendatakit.common.persistence.Query;
+import org.opendatakit.common.persistence.Query.FilterOperation;
+import org.opendatakit.common.persistence.QueryResult;
+import org.opendatakit.common.persistence.QueryResumePoint;
+import org.opendatakit.common.persistence.client.UIQueryResumePoint;
+import org.opendatakit.common.persistence.exception.ODKDatastoreException;
+import org.opendatakit.common.utils.WebUtils;
+import org.opendatakit.common.web.CallingContext;
+import org.opendatakit.common.web.constants.BasicConsts;
+
+public class QueryByUIFilterGroup extends QueryBase {
+
+  public enum CompletionFlag {
+     ONLY_COMPLETE_SUBMISSIONS,
+     ONLY_INCOMPLETE_SUBMISSIONS,
+     ALL_SUBMISSIONS
+  };
+  
+  private static final String MISSING_ARGS = "Missing either Form or FilterGroup making it impossible to query";
+
+  private final TopLevelDynamicBase tbl;
+
+  private int fetchLimit;
+  
+  private final QueryResumePoint cursor;
+  
+  public QueryByUIFilterGroup(Form form, FilterGroup filterGroup, CompletionFlag completionFlag, CallingContext cc) {
+    super(form);
+
+    if (filterGroup == null || form == null) {
+      throw new IllegalArgumentException(MISSING_ARGS);
+    }
+    
+    boolean isForwardCursor = 
+      ((filterGroup.getCursor() == null) ?
+          true :
+          filterGroup.getCursor().getIsForwardCursor());
+    
+    tbl = (TopLevelDynamicBase) form.getTopLevelGroupElement().getFormDataModel()
+        .getBackingObjectPrototype();
+
+    query = cc.getDatastore().createQuery(tbl, "QueryByUIFilterGroup.constructor", cc.getCurrentUser());
+    switch ( completionFlag ) {
+    case ONLY_COMPLETE_SUBMISSIONS:
+      // order by the completion date and filter against isComplete == true
+      if ( isForwardCursor ) {
+        query.addSort(tbl.markedAsCompleteDate, Query.Direction.ASCENDING);
+      } else {
+        query.addSort(tbl.markedAsCompleteDate, Query.Direction.DESCENDING);
+      }
+      query.addFilter(tbl.markedAsCompleteDate, Query.FilterOperation.GREATER_THAN, BasicConsts.EPOCH);
+      query.addFilter(tbl.isComplete, Query.FilterOperation.EQUAL, true);
+      break;
+    case ONLY_INCOMPLETE_SUBMISSIONS:
+      // order by the last update date and filter against isComplete == false
+      if ( isForwardCursor ) {
+        query.addSort(tbl.lastUpdateDate, Query.Direction.ASCENDING);
+      } else {
+        query.addSort(tbl.lastUpdateDate, Query.Direction.DESCENDING);
+      }
+      query.addFilter(tbl.lastUpdateDate, Query.FilterOperation.GREATER_THAN, BasicConsts.EPOCH);
+      query.addFilter(tbl.isComplete, Query.FilterOperation.EQUAL, false);
+      break;
+    case ALL_SUBMISSIONS:
+      // order by the last update date
+      if ( isForwardCursor ) {
+        query.addSort(tbl.lastUpdateDate, Query.Direction.ASCENDING);
+      } else {
+        query.addSort(tbl.lastUpdateDate, Query.Direction.DESCENDING);
+      }
+      query.addFilter(tbl.lastUpdateDate, Query.FilterOperation.GREATER_THAN, BasicConsts.EPOCH);
+      break;
+    default:
+        throw new IllegalStateException("unhandled case");
+    }
+    
+    fetchLimit = filterGroup.getQueryFetchLimit();
+    
+    UIQueryResumePoint uiCursor = filterGroup.getCursor();
+    if(uiCursor != null) {
+      cursor = QueryResumePoint.transform(uiCursor);
+    } else {
+      cursor = null;
+    }
+    
+    for (Filter filter : filterGroup.getFilters()) {
+      if (filter instanceof RowFilter) {
+        RowFilter rf = (RowFilter) filter;
+        Column column = rf.getColumn();
+
+        FormElementKey decodeKey = new FormElementKey(column.getColumnEncoding());
+        FormElementModel fem = FormElementModel.retrieveFormElementModel(form, decodeKey);
+        FilterOperation op = UITrans.convertFilterOperation(rf.getOperation());
+
+        String value = rf.getInput();
+        Object compareValue = null;
+        switch (fem.getElementType()) {
+        case BOOLEAN:
+          compareValue = WebUtils.parseBoolean(value);
+          break;
+        case JRDATETIME:
+          compareValue = WebUtils.parseDate(value);
+          break;
+        case JRDATE:
+          compareValue = WebUtils.parseDate(value);
+          break;
+        case JRTIME:
+          compareValue = WebUtils.parseDate(value);
+          break;
+        case INTEGER:
+          compareValue = Long.valueOf(value);
+          break;
+        case DECIMAL:
+          compareValue = new BigDecimal(value);
+          break;
+        case SELECT1:
+        case STRING:
+          compareValue = value;
+          break;
+        case GEOPOINT:
+          compareValue = new BigDecimal(value);
+          super.addFilterGeoPoint(fem, column.getGeopointColumnCode(), op, compareValue);
+          continue;
+        default:
+          // e.g., SELECTN
+          // can't apply a filter to this type
+          continue;
+        }
+
+        super.addFilter(fem, op, compareValue);
+      }
+    }
+
+  }
+
+  public List<Submission> getResultSubmissions(CallingContext cc) throws ODKDatastoreException {
+
+    List<Submission> retrievedSubmissions = new ArrayList<Submission>();
+
+    // retrieve submissions
+    QueryResult results = getQueryResult(cursor, fetchLimit);
+    List<? extends CommonFieldsBase> submissionEntities = results.getResultList();
+
+    // create a row for each submission
+    for (int count = 0; count < submissionEntities.size(); count++) {
+      CommonFieldsBase subEntity = submissionEntities.get(count);
+      Submission sub = new Submission((TopLevelDynamicBase) subEntity, getForm()
+          .getFormDefinition(), cc);
+      retrievedSubmissions.add(sub);
+    }
+    return retrievedSubmissions;
+  }
+  
+  public void populateSubmissions(SubmissionUISummary summary,
+      List<FormElementModel> filteredElements, ElementFormatter elemFormatter,
+      List<FormElementNamespace> elementTypes, CallingContext cc) throws ODKDatastoreException {
+
+    // retrieve submissions
+    QueryResult results = getQueryResult(cursor, fetchLimit);
+    FormDefinition formDef = getForm().getFormDefinition();
+    FormElementModel fem = getForm().getTopLevelGroupElement();
+    
+    QueryResumePoint startCursor = results.getStartCursor();
+    QueryResumePoint resumeCursor = results.getResumeCursor();
+    QueryResumePoint backwardCursor = results.getBackwardCursor();
+    
+    summary.setHasPriorResults(results.hasPriorResults());
+    summary.setHasMoreResults(results.hasMoreResults());
+    boolean isForwardCursor = true;
+    if(startCursor != null) {
+      isForwardCursor = startCursor.isForwardCursor();
+      summary.setStartCursor(startCursor.transform());
+    } else {
+      summary.setStartCursor(null);
+    }
+    
+    if(resumeCursor != null) {
+      summary.setResumeCursor(resumeCursor.transform());
+    } else {
+      summary.setResumeCursor(null);
+    }
+    
+    if(backwardCursor != null) {
+      summary.setBackwardCursor(backwardCursor.transform());
+    } else {
+      summary.setBackwardCursor(null);      
+    }
+    
+    List<SubmissionUI> submissionList = new ArrayList<SubmissionUI>();
+    
+    // create a row for each submission
+    for (CommonFieldsBase subEntity : results.getResultList()) {
+      Submission sub = new Submission((TopLevelDynamicBase) subEntity, formDef, cc);
+      Row row = sub.getFormattedValuesAsRow(elementTypes, filteredElements, elemFormatter, false,
+          cc);
+
+      SubmissionKey subKey = sub.constructSubmissionKey(fem);
+      submissionList.add(new SubmissionUI(row.getFormattedValues(), subKey.toString()));
+    }
+    if ( !isForwardCursor ) {
+      // we have the results in the reverse order, so invert them to get them
+      // properly ordered.
+      Collections.reverse(submissionList);
+    }
+    summary.getSubmissions().addAll(submissionList);
+  }
+
+}