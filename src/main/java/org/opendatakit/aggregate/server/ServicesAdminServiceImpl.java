/*
 * Copyright (C) 2011 University of Washington
 *
 * Licensed under the Apache License, Version 2.0 (the "License"); you may not
 * use this file except in compliance with the License. You may obtain a copy of
 * the License at
 *
 * http://www.apache.org/licenses/LICENSE-2.0
 *
 * Unless required by applicable law or agreed to in writing, software
 * distributed under the License is distributed on an "AS IS" BASIS, WITHOUT
 * WARRANTIES OR CONDITIONS OF ANY KIND, either express or implied. See the
 * License for the specific language governing permissions and limitations under
 * the License.
 */

package org.opendatakit.aggregate.server;

import java.util.HashMap;
import java.util.List;
import java.util.Map;

import javax.servlet.http.HttpServletRequest;

import org.opendatakit.aggregate.ContextFactory;
import org.opendatakit.aggregate.client.exception.FormNotAvailableException;
import org.opendatakit.aggregate.client.exception.RequestFailureException;
import org.opendatakit.aggregate.client.externalserv.ExternServSummary;
import org.opendatakit.aggregate.constants.ErrorConsts;
import org.opendatakit.aggregate.constants.HtmlUtil;
import org.opendatakit.aggregate.constants.ServletConsts;
import org.opendatakit.aggregate.constants.common.ExternalServicePublicationOption;
import org.opendatakit.aggregate.constants.common.FormActionStatusTimestamp;
import org.opendatakit.aggregate.constants.common.UIConsts;
import org.opendatakit.aggregate.constants.externalservice.FusionTableConsts;
import org.opendatakit.aggregate.constants.externalservice.SpreadsheetConsts;
import org.opendatakit.aggregate.exception.ODKExternalServiceException;
import org.opendatakit.aggregate.exception.ODKFormNotFoundException;
import org.opendatakit.aggregate.externalservice.ExternalService;
import org.opendatakit.aggregate.externalservice.FormServiceCursor;
import org.opendatakit.aggregate.externalservice.FusionTable;
import org.opendatakit.aggregate.externalservice.GoogleSpreadsheet;
<<<<<<< HEAD
import org.opendatakit.aggregate.form.FormFactory;
import org.opendatakit.aggregate.form.IForm;
=======
import org.opendatakit.aggregate.externalservice.OhmageJsonServer;
import org.opendatakit.aggregate.form.Form;
>>>>>>> 394bd6c4
import org.opendatakit.aggregate.form.MiscTasks;
import org.opendatakit.aggregate.servlet.OAuthServlet;
import org.opendatakit.common.persistence.client.exception.DatastoreFailureException;
import org.opendatakit.common.persistence.exception.ODKDatastoreException;
import org.opendatakit.common.persistence.exception.ODKEntityNotFoundException;
import org.opendatakit.common.persistence.exception.ODKOverQuotaException;
import org.opendatakit.common.security.client.exception.AccessDeniedException;
import org.opendatakit.common.web.CallingContext;
import org.opendatakit.common.web.constants.BasicConsts;

import com.google.gdata.client.authn.oauth.GoogleOAuthHelper;
import com.google.gdata.client.authn.oauth.GoogleOAuthParameters;
import com.google.gdata.client.authn.oauth.OAuthException;
import com.google.gdata.client.authn.oauth.OAuthHmacSha1Signer;
import com.google.gwt.user.server.rpc.RemoteServiceServlet;

public class ServicesAdminServiceImpl extends RemoteServiceServlet implements
		org.opendatakit.aggregate.client.externalserv.ServicesAdminService {

	/**
	 * 
	 */
  private static final long serialVersionUID = 51251316598366231L;

<<<<<<< HEAD
  @Override
  public ExternServSummary[] getExternalServices(String formId) throws AccessDeniedException,
      FormNotAvailableException, RequestFailureException, DatastoreFailureException {
    HttpServletRequest req = this.getThreadLocalRequest();
    CallingContext cc = ContextFactory.getCallingContext(this, req);

    if (formId.equals(BasicConsts.EMPTY_STRING))
      return null;

    try {
      IForm form = FormFactory.retrieveFormByFormId(formId, cc);
      List<ExternalService> esList = FormServiceCursor.getExternalServicesForForm(form, cc);

      ExternServSummary[] externServices;
      if (esList.size() > 0) {
        externServices = new ExternServSummary[esList.size()];

        for (int i = 0; i < esList.size(); i++) {
          externServices[i] = esList.get(i).transform();
        }

        return externServices;

      } else {
        return null;
      }

    } catch (ODKOverQuotaException e) {
      e.printStackTrace();
      throw new RequestFailureException(ErrorConsts.QUOTA_EXCEEDED);
    } catch (ODKFormNotFoundException e) {
      e.printStackTrace();
      throw new FormNotAvailableException(e);
    } catch (ODKDatastoreException e) {
      e.printStackTrace();
      throw new DatastoreFailureException(e);
    }
  }

  @Override
  public String generateOAuthUrl(String uri) {
    HttpServletRequest req = this.getThreadLocalRequest();
    CallingContext cc = ContextFactory.getCallingContext(this, req);

    try {

      String scope = null;
      FormServiceCursor fsc = FormServiceCursor.getFormServiceCursor(uri, cc);
      switch (fsc.getExternalServiceType()) {
      case GOOGLE_FUSIONTABLES:
        scope = FusionTableConsts.FUSION_SCOPE;
        break;
      case GOOGLE_SPREADSHEET:
        scope = SpreadsheetConsts.DOCS_SCOPE + BasicConsts.SPACE
            + SpreadsheetConsts.SPREADSHEETS_SCOPE;
        break;
      default:
        break;
      }

      // make sure a scope was determined before proceeding
      if (scope == null) {
        return null;
      }

      GoogleOAuthParameters oauthParameters = new GoogleOAuthParameters();
      oauthParameters.setOAuthConsumerKey(ServletConsts.OAUTH_CONSUMER_KEY);
      oauthParameters.setOAuthConsumerSecret(ServletConsts.OAUTH_CONSUMER_SECRET);
      oauthParameters.setScope(scope);

      GoogleOAuthHelper oauthHelper = new GoogleOAuthHelper(new OAuthHmacSha1Signer());
      oauthHelper.getUnauthorizedRequestToken(oauthParameters);
      Map<String, String> params = new HashMap<String, String>();
      params.put(UIConsts.FSC_URI_PARAM, uri);
      params.put(ServletConsts.OAUTH_TOKEN_SECRET_PARAMETER, oauthParameters.getOAuthTokenSecret());
      String addr = cc.getServerURL() + BasicConsts.FORWARDSLASH + OAuthServlet.ADDR;
      String callbackUrl = HtmlUtil.createLinkWithProperties(addr, params);

      oauthParameters.setOAuthCallback(callbackUrl);
      return oauthHelper.createUserAuthorizationUrl(oauthParameters);

    } catch (OAuthException e) {
      e.printStackTrace();
    } catch (ODKEntityNotFoundException e) {
      e.printStackTrace();
    } catch (ODKOverQuotaException e) {
      e.printStackTrace();
    } catch (ODKDatastoreException e) {
      e.printStackTrace();
    }
    return null;
  }

  @Override
  public String createFusionTable(String formId, ExternalServicePublicationOption esOption)
      throws AccessDeniedException, FormNotAvailableException, RequestFailureException,
      DatastoreFailureException {
    HttpServletRequest req = this.getThreadLocalRequest();
    CallingContext cc = ContextFactory.getCallingContext(this, req);

    try {
      FormActionStatusTimestamp deletionTimestamp = MiscTasks
          .getFormDeletionStatusTimestampOfFormId(formId, cc);
      // Form is being deleted. Disallow exports.
      if (deletionTimestamp != null) {
        throw new RequestFailureException(
            "Form is marked for deletion - publishing request for fusion table aborted.");
      }
      IForm form = FormFactory.retrieveFormByFormId(formId, cc);
      if (!form.hasValidFormDefinition()) {
        throw new RequestFailureException(ErrorConsts.FORM_DEFINITION_INVALID);
      }
      FusionTable fusion = new FusionTable(form, esOption, cc);
      return fusion.getFormServiceCursor().getUri();
    } catch (ODKOverQuotaException e) {
      e.printStackTrace();
      throw new RequestFailureException(ErrorConsts.QUOTA_EXCEEDED);
    } catch (ODKFormNotFoundException e) {
      e.printStackTrace();
      throw new FormNotAvailableException(e);
    } catch (ODKDatastoreException e) {
      e.printStackTrace();
      throw new DatastoreFailureException(e);
    }
  }

  @Override
  public String createGoogleSpreadsheet(String formId, String name,
      ExternalServicePublicationOption esOption) throws AccessDeniedException,
      FormNotAvailableException, RequestFailureException, DatastoreFailureException {
    HttpServletRequest req = this.getThreadLocalRequest();
    CallingContext cc = ContextFactory.getCallingContext(this, req);

    try {
      FormActionStatusTimestamp deletionTimestamp = MiscTasks
          .getFormDeletionStatusTimestampOfFormId(formId, cc);
      // Form is being deleted. Disallow exports.
      if (deletionTimestamp != null) {
        throw new RequestFailureException(
            "Form is marked for deletion - publishing request for fusion table aborted.");
      }
      IForm form = FormFactory.retrieveFormByFormId(formId, cc);
      if (!form.hasValidFormDefinition()) {
        throw new RequestFailureException(ErrorConsts.FORM_DEFINITION_INVALID);
      }
      GoogleSpreadsheet spreadsheet = new GoogleSpreadsheet(form, name, esOption, cc);
      return spreadsheet.getFormServiceCursor().getUri();
    } catch (ODKOverQuotaException e) {
      e.printStackTrace();
      throw new RequestFailureException(ErrorConsts.QUOTA_EXCEEDED);
    } catch (ODKFormNotFoundException e) {
      e.printStackTrace();
      throw new FormNotAvailableException(e);
    } catch (ODKDatastoreException e) {
      e.printStackTrace();
      throw new DatastoreFailureException(e);
    } catch (ODKExternalServiceException e) {
      e.printStackTrace();
      throw new RequestFailureException(e);
    }
  }

  @Override
  public Boolean deletePublisher(String uri) throws AccessDeniedException,
      FormNotAvailableException, RequestFailureException, DatastoreFailureException {
    HttpServletRequest req = this.getThreadLocalRequest();
    CallingContext cc = ContextFactory.getCallingContext(this, req);

    FormServiceCursor fsc = null;
    ExternalService es = null;
    try {
      fsc = FormServiceCursor.getFormServiceCursor(uri, cc);
      if (fsc != null) {
        es = fsc.getExternalService(cc);
      }
    } catch (ODKFormNotFoundException e) {
      e.printStackTrace();
      throw new FormNotAvailableException(e);
    } catch (ODKOverQuotaException e) {
      e.printStackTrace();
      throw new RequestFailureException(ErrorConsts.QUOTA_EXCEEDED);
    } catch ( ODKEntityNotFoundException e) {
      e.printStackTrace();
      throw new RequestFailureException("Publisher not found");
    } catch ( ODKDatastoreException e) {
      e.printStackTrace();
      throw new DatastoreFailureException(e);
    }

    if (es != null) {
      try {
        es.delete(cc);
        // success!
        return true;
      } catch (ODKOverQuotaException e) {
        e.printStackTrace();
        throw new RequestFailureException(ErrorConsts.QUOTA_EXCEEDED);
      } catch ( ODKDatastoreException e) {
        e.printStackTrace();
        throw new DatastoreFailureException(e);
      }
    }
    return false;
  }
=======
	@Override
	public ExternServSummary[] getExternalServices(String formId) {
		HttpServletRequest req = this.getThreadLocalRequest();
		CallingContext cc = ContextFactory.getCallingContext(this, req);

		if (formId.equals(BasicConsts.EMPTY_STRING))
			return null;

		try {
			Form form = Form.retrieveFormByFormId(formId, cc);
			List<ExternalService> esList = FormServiceCursor
					.getExternalServicesForForm(form, cc);

			ExternServSummary[] externServices;
			if (esList.size() > 0) {
				externServices = new ExternServSummary[esList.size()];

				for (int i = 0; i < esList.size(); i++) {
					externServices[i] = esList.get(i).transform();
				}

				return externServices;

			} else {
				return null;
			}

		} catch (Exception e) {
			// TODO Auto-generated catch block
			e.printStackTrace();
			return null;
		}
	}

	@Override
	public String generateOAuthUrl(String uri) {
		HttpServletRequest req = this.getThreadLocalRequest();
		CallingContext cc = ContextFactory.getCallingContext(this, req);

		try {

			String scope = null;
			FormServiceCursor fsc = FormServiceCursor.getFormServiceCursor(uri,
					cc);
			switch (fsc.getExternalServiceType()) {
			case GOOGLE_FUSIONTABLES:
				scope = FusionTableConsts.FUSION_SCOPE;
				break;
			case GOOGLE_SPREADSHEET:
				scope = SpreadsheetConsts.DOCS_SCOPE + BasicConsts.SPACE
						+ SpreadsheetConsts.SPREADSHEETS_SCOPE;
				break;
			default:
				break;
			}

			// make sure a scope was determined before proceeding
			if (scope == null) {
				return null;
			}

			GoogleOAuthParameters oauthParameters = new GoogleOAuthParameters();
			oauthParameters
					.setOAuthConsumerKey(ServletConsts.OAUTH_CONSUMER_KEY);
			oauthParameters
					.setOAuthConsumerSecret(ServletConsts.OAUTH_CONSUMER_SECRET);
			oauthParameters.setScope(scope);

			GoogleOAuthHelper oauthHelper = new GoogleOAuthHelper(
					new OAuthHmacSha1Signer());
			oauthHelper.getUnauthorizedRequestToken(oauthParameters);
			Map<String, String> params = new HashMap<String, String>();
			params.put(UIConsts.FSC_URI_PARAM, uri);
			params.put(ServletConsts.OAUTH_TOKEN_SECRET_PARAMETER,
					oauthParameters.getOAuthTokenSecret());
			String addr = cc.getServerURL() + BasicConsts.FORWARDSLASH
					+ OAuthServlet.ADDR;
			String callbackUrl = HtmlUtil
					.createLinkWithProperties(addr, params);

			oauthParameters.setOAuthCallback(callbackUrl);
			return oauthHelper.createUserAuthorizationUrl(oauthParameters);

		} catch (OAuthException e) {
			e.printStackTrace();
		} catch (ODKEntityNotFoundException e) {
			// TODO Auto-generated catch block
			e.printStackTrace();
		}
		return null;
	}

	@Override
	public String createFusionTable(String formId,
			ExternalServicePublicationOption esOption) {
		HttpServletRequest req = this.getThreadLocalRequest();
		CallingContext cc = ContextFactory.getCallingContext(this, req);

		try {
			FormActionStatusTimestamp deletionTimestamp = MiscTasks
					.getFormDeletionStatusTimestampOfFormId(formId, cc);
			// TODO: better error reporting -- form is being deleted. Disallow
			// creation of publishers.
			if (deletionTimestamp != null)
				return null;
			Form form = Form.retrieveFormByFormId(formId, cc);
			if (form.getFormDefinition() == null)
				return null; // ill-formed definition
			FusionTable fusion = new FusionTable(form, esOption, cc);
			return fusion.getFormServiceCursor().getUri();
		} catch (ODKFormNotFoundException e) {
			// TODO Auto-generated catch block
			e.printStackTrace();
		} catch (ODKDatastoreException e) {
			// TODO Auto-generated catch block
			e.printStackTrace();
		}
		return null;
	}

	@Override
	public String createGoogleSpreadsheet(String formId, String name,
			ExternalServicePublicationOption esOption) {
		HttpServletRequest req = this.getThreadLocalRequest();
		CallingContext cc = ContextFactory.getCallingContext(this, req);

		try {
			FormActionStatusTimestamp deletionTimestamp = MiscTasks
					.getFormDeletionStatusTimestampOfFormId(formId, cc);
			// TODO: better error reporting -- form is being deleted. Disallow
			// creation of publishers.
			if (deletionTimestamp != null)
				return null;
			Form form = Form.retrieveFormByFormId(formId, cc);
			if (form.getFormDefinition() == null)
				return null; // ill-formed definition
			GoogleSpreadsheet spreadsheet = new GoogleSpreadsheet(form, name,
					esOption, cc);
			return spreadsheet.getFormServiceCursor().getUri();
		} catch (ODKFormNotFoundException e) {
			// TODO Auto-generated catch block
			e.printStackTrace();
		} catch (ODKDatastoreException e) {
			// TODO Auto-generated catch block
			e.printStackTrace();
		} catch (ODKExternalServiceException e) {
			// TODO Auto-generated catch block
			e.printStackTrace();
		}
		return null;
	}

	@Override
	public String createOhmageJsonServer(String formId, String url,
			ExternalServicePublicationOption esOption)
			throws AccessDeniedException {
		HttpServletRequest req = this.getThreadLocalRequest();
		CallingContext cc = ContextFactory.getCallingContext(this, req);

		try {
			FormActionStatusTimestamp deletionTimestamp = MiscTasks
					.getFormDeletionStatusTimestampOfFormId(formId, cc);
			// TODO: better error reporting -- form is being deleted. Disallow
			// creation of publishers.
			if (deletionTimestamp != null)
				return null;
			Form form = Form.retrieveFormByFormId(formId, cc);
			if (form.getFormDefinition() == null)
				return null; // ill-formed definition
			OhmageJsonServer server = new OhmageJsonServer(form, url, esOption, cc);
			return server.getFormServiceCursor().getUri();
		} catch (ODKFormNotFoundException e) {
			// TODO Auto-generated catch block
			e.printStackTrace();
		} catch (ODKDatastoreException e) {
			// TODO Auto-generated catch block
			e.printStackTrace();
		}
		return null;
	}

	@Override
	public Boolean deletePublisher(String uri) throws AccessDeniedException {
		HttpServletRequest req = this.getThreadLocalRequest();
		CallingContext cc = ContextFactory.getCallingContext(this, req);

		FormServiceCursor fsc = null;
		ExternalService es = null;
		try {
			fsc = FormServiceCursor.getFormServiceCursor(uri, cc);
			if (fsc != null) {
				es = fsc.getExternalService(cc);
			}
		} catch (Exception e) {
			// silent failure...
			return false;
		}

		if (es != null) {
			try {
				es.delete(cc);
				// success!
				return true;
			} catch (ODKDatastoreException e) {
				// this one we log...
				e.printStackTrace();
				return false;
			}
		}
		return false;
	}
>>>>>>> 394bd6c4
}
<|MERGE_RESOLUTION|>--- conflicted
+++ resolved
@@ -1,492 +1,274 @@
-/*
- * Copyright (C) 2011 University of Washington
- *
- * Licensed under the Apache License, Version 2.0 (the "License"); you may not
- * use this file except in compliance with the License. You may obtain a copy of
- * the License at
- *
- * http://www.apache.org/licenses/LICENSE-2.0
- *
- * Unless required by applicable law or agreed to in writing, software
- * distributed under the License is distributed on an "AS IS" BASIS, WITHOUT
- * WARRANTIES OR CONDITIONS OF ANY KIND, either express or implied. See the
- * License for the specific language governing permissions and limitations under
- * the License.
- */
-
-package org.opendatakit.aggregate.server;
-
-import java.util.HashMap;
-import java.util.List;
-import java.util.Map;
-
-import javax.servlet.http.HttpServletRequest;
-
-import org.opendatakit.aggregate.ContextFactory;
-import org.opendatakit.aggregate.client.exception.FormNotAvailableException;
-import org.opendatakit.aggregate.client.exception.RequestFailureException;
-import org.opendatakit.aggregate.client.externalserv.ExternServSummary;
-import org.opendatakit.aggregate.constants.ErrorConsts;
-import org.opendatakit.aggregate.constants.HtmlUtil;
-import org.opendatakit.aggregate.constants.ServletConsts;
-import org.opendatakit.aggregate.constants.common.ExternalServicePublicationOption;
-import org.opendatakit.aggregate.constants.common.FormActionStatusTimestamp;
-import org.opendatakit.aggregate.constants.common.UIConsts;
-import org.opendatakit.aggregate.constants.externalservice.FusionTableConsts;
-import org.opendatakit.aggregate.constants.externalservice.SpreadsheetConsts;
-import org.opendatakit.aggregate.exception.ODKExternalServiceException;
-import org.opendatakit.aggregate.exception.ODKFormNotFoundException;
-import org.opendatakit.aggregate.externalservice.ExternalService;
-import org.opendatakit.aggregate.externalservice.FormServiceCursor;
-import org.opendatakit.aggregate.externalservice.FusionTable;
-import org.opendatakit.aggregate.externalservice.GoogleSpreadsheet;
-<<<<<<< HEAD
-import org.opendatakit.aggregate.form.FormFactory;
-import org.opendatakit.aggregate.form.IForm;
-=======
-import org.opendatakit.aggregate.externalservice.OhmageJsonServer;
-import org.opendatakit.aggregate.form.Form;
->>>>>>> 394bd6c4
-import org.opendatakit.aggregate.form.MiscTasks;
-import org.opendatakit.aggregate.servlet.OAuthServlet;
-import org.opendatakit.common.persistence.client.exception.DatastoreFailureException;
-import org.opendatakit.common.persistence.exception.ODKDatastoreException;
-import org.opendatakit.common.persistence.exception.ODKEntityNotFoundException;
-import org.opendatakit.common.persistence.exception.ODKOverQuotaException;
-import org.opendatakit.common.security.client.exception.AccessDeniedException;
-import org.opendatakit.common.web.CallingContext;
-import org.opendatakit.common.web.constants.BasicConsts;
-
-import com.google.gdata.client.authn.oauth.GoogleOAuthHelper;
-import com.google.gdata.client.authn.oauth.GoogleOAuthParameters;
-import com.google.gdata.client.authn.oauth.OAuthException;
-import com.google.gdata.client.authn.oauth.OAuthHmacSha1Signer;
-import com.google.gwt.user.server.rpc.RemoteServiceServlet;
-
-public class ServicesAdminServiceImpl extends RemoteServiceServlet implements
-		org.opendatakit.aggregate.client.externalserv.ServicesAdminService {
-
-	/**
-	 * 
-	 */
-  private static final long serialVersionUID = 51251316598366231L;
-
-<<<<<<< HEAD
-  @Override
-  public ExternServSummary[] getExternalServices(String formId) throws AccessDeniedException,
-      FormNotAvailableException, RequestFailureException, DatastoreFailureException {
-    HttpServletRequest req = this.getThreadLocalRequest();
-    CallingContext cc = ContextFactory.getCallingContext(this, req);
-
-    if (formId.equals(BasicConsts.EMPTY_STRING))
-      return null;
-
-    try {
-      IForm form = FormFactory.retrieveFormByFormId(formId, cc);
-      List<ExternalService> esList = FormServiceCursor.getExternalServicesForForm(form, cc);
-
-      ExternServSummary[] externServices;
-      if (esList.size() > 0) {
-        externServices = new ExternServSummary[esList.size()];
-
-        for (int i = 0; i < esList.size(); i++) {
-          externServices[i] = esList.get(i).transform();
-        }
-
-        return externServices;
-
-      } else {
-        return null;
-      }
-
-    } catch (ODKOverQuotaException e) {
-      e.printStackTrace();
-      throw new RequestFailureException(ErrorConsts.QUOTA_EXCEEDED);
-    } catch (ODKFormNotFoundException e) {
-      e.printStackTrace();
-      throw new FormNotAvailableException(e);
-    } catch (ODKDatastoreException e) {
-      e.printStackTrace();
-      throw new DatastoreFailureException(e);
-    }
-  }
-
-  @Override
-  public String generateOAuthUrl(String uri) {
-    HttpServletRequest req = this.getThreadLocalRequest();
-    CallingContext cc = ContextFactory.getCallingContext(this, req);
-
-    try {
-
-      String scope = null;
-      FormServiceCursor fsc = FormServiceCursor.getFormServiceCursor(uri, cc);
-      switch (fsc.getExternalServiceType()) {
-      case GOOGLE_FUSIONTABLES:
-        scope = FusionTableConsts.FUSION_SCOPE;
-        break;
-      case GOOGLE_SPREADSHEET:
-        scope = SpreadsheetConsts.DOCS_SCOPE + BasicConsts.SPACE
-            + SpreadsheetConsts.SPREADSHEETS_SCOPE;
-        break;
-      default:
-        break;
-      }
-
-      // make sure a scope was determined before proceeding
-      if (scope == null) {
-        return null;
-      }
-
-      GoogleOAuthParameters oauthParameters = new GoogleOAuthParameters();
-      oauthParameters.setOAuthConsumerKey(ServletConsts.OAUTH_CONSUMER_KEY);
-      oauthParameters.setOAuthConsumerSecret(ServletConsts.OAUTH_CONSUMER_SECRET);
-      oauthParameters.setScope(scope);
-
-      GoogleOAuthHelper oauthHelper = new GoogleOAuthHelper(new OAuthHmacSha1Signer());
-      oauthHelper.getUnauthorizedRequestToken(oauthParameters);
-      Map<String, String> params = new HashMap<String, String>();
-      params.put(UIConsts.FSC_URI_PARAM, uri);
-      params.put(ServletConsts.OAUTH_TOKEN_SECRET_PARAMETER, oauthParameters.getOAuthTokenSecret());
-      String addr = cc.getServerURL() + BasicConsts.FORWARDSLASH + OAuthServlet.ADDR;
-      String callbackUrl = HtmlUtil.createLinkWithProperties(addr, params);
-
-      oauthParameters.setOAuthCallback(callbackUrl);
-      return oauthHelper.createUserAuthorizationUrl(oauthParameters);
-
-    } catch (OAuthException e) {
-      e.printStackTrace();
-    } catch (ODKEntityNotFoundException e) {
-      e.printStackTrace();
-    } catch (ODKOverQuotaException e) {
-      e.printStackTrace();
-    } catch (ODKDatastoreException e) {
-      e.printStackTrace();
-    }
-    return null;
-  }
-
-  @Override
-  public String createFusionTable(String formId, ExternalServicePublicationOption esOption)
-      throws AccessDeniedException, FormNotAvailableException, RequestFailureException,
-      DatastoreFailureException {
-    HttpServletRequest req = this.getThreadLocalRequest();
-    CallingContext cc = ContextFactory.getCallingContext(this, req);
-
-    try {
-      FormActionStatusTimestamp deletionTimestamp = MiscTasks
-          .getFormDeletionStatusTimestampOfFormId(formId, cc);
-      // Form is being deleted. Disallow exports.
-      if (deletionTimestamp != null) {
-        throw new RequestFailureException(
-            "Form is marked for deletion - publishing request for fusion table aborted.");
-      }
-      IForm form = FormFactory.retrieveFormByFormId(formId, cc);
-      if (!form.hasValidFormDefinition()) {
-        throw new RequestFailureException(ErrorConsts.FORM_DEFINITION_INVALID);
-      }
-      FusionTable fusion = new FusionTable(form, esOption, cc);
-      return fusion.getFormServiceCursor().getUri();
-    } catch (ODKOverQuotaException e) {
-      e.printStackTrace();
-      throw new RequestFailureException(ErrorConsts.QUOTA_EXCEEDED);
-    } catch (ODKFormNotFoundException e) {
-      e.printStackTrace();
-      throw new FormNotAvailableException(e);
-    } catch (ODKDatastoreException e) {
-      e.printStackTrace();
-      throw new DatastoreFailureException(e);
-    }
-  }
-
-  @Override
-  public String createGoogleSpreadsheet(String formId, String name,
-      ExternalServicePublicationOption esOption) throws AccessDeniedException,
-      FormNotAvailableException, RequestFailureException, DatastoreFailureException {
-    HttpServletRequest req = this.getThreadLocalRequest();
-    CallingContext cc = ContextFactory.getCallingContext(this, req);
-
-    try {
-      FormActionStatusTimestamp deletionTimestamp = MiscTasks
-          .getFormDeletionStatusTimestampOfFormId(formId, cc);
-      // Form is being deleted. Disallow exports.
-      if (deletionTimestamp != null) {
-        throw new RequestFailureException(
-            "Form is marked for deletion - publishing request for fusion table aborted.");
-      }
-      IForm form = FormFactory.retrieveFormByFormId(formId, cc);
-      if (!form.hasValidFormDefinition()) {
-        throw new RequestFailureException(ErrorConsts.FORM_DEFINITION_INVALID);
-      }
-      GoogleSpreadsheet spreadsheet = new GoogleSpreadsheet(form, name, esOption, cc);
-      return spreadsheet.getFormServiceCursor().getUri();
-    } catch (ODKOverQuotaException e) {
-      e.printStackTrace();
-      throw new RequestFailureException(ErrorConsts.QUOTA_EXCEEDED);
-    } catch (ODKFormNotFoundException e) {
-      e.printStackTrace();
-      throw new FormNotAvailableException(e);
-    } catch (ODKDatastoreException e) {
-      e.printStackTrace();
-      throw new DatastoreFailureException(e);
-    } catch (ODKExternalServiceException e) {
-      e.printStackTrace();
-      throw new RequestFailureException(e);
-    }
-  }
-
-  @Override
-  public Boolean deletePublisher(String uri) throws AccessDeniedException,
-      FormNotAvailableException, RequestFailureException, DatastoreFailureException {
-    HttpServletRequest req = this.getThreadLocalRequest();
-    CallingContext cc = ContextFactory.getCallingContext(this, req);
-
-    FormServiceCursor fsc = null;
-    ExternalService es = null;
-    try {
-      fsc = FormServiceCursor.getFormServiceCursor(uri, cc);
-      if (fsc != null) {
-        es = fsc.getExternalService(cc);
-      }
-    } catch (ODKFormNotFoundException e) {
-      e.printStackTrace();
-      throw new FormNotAvailableException(e);
-    } catch (ODKOverQuotaException e) {
-      e.printStackTrace();
-      throw new RequestFailureException(ErrorConsts.QUOTA_EXCEEDED);
-    } catch ( ODKEntityNotFoundException e) {
-      e.printStackTrace();
-      throw new RequestFailureException("Publisher not found");
-    } catch ( ODKDatastoreException e) {
-      e.printStackTrace();
-      throw new DatastoreFailureException(e);
-    }
-
-    if (es != null) {
-      try {
-        es.delete(cc);
-        // success!
-        return true;
-      } catch (ODKOverQuotaException e) {
-        e.printStackTrace();
-        throw new RequestFailureException(ErrorConsts.QUOTA_EXCEEDED);
-      } catch ( ODKDatastoreException e) {
-        e.printStackTrace();
-        throw new DatastoreFailureException(e);
-      }
-    }
-    return false;
-  }
-=======
-	@Override
-	public ExternServSummary[] getExternalServices(String formId) {
-		HttpServletRequest req = this.getThreadLocalRequest();
-		CallingContext cc = ContextFactory.getCallingContext(this, req);
-
-		if (formId.equals(BasicConsts.EMPTY_STRING))
-			return null;
-
-		try {
-			Form form = Form.retrieveFormByFormId(formId, cc);
-			List<ExternalService> esList = FormServiceCursor
-					.getExternalServicesForForm(form, cc);
-
-			ExternServSummary[] externServices;
-			if (esList.size() > 0) {
-				externServices = new ExternServSummary[esList.size()];
-
-				for (int i = 0; i < esList.size(); i++) {
-					externServices[i] = esList.get(i).transform();
-				}
-
-				return externServices;
-
-			} else {
-				return null;
-			}
-
-		} catch (Exception e) {
-			// TODO Auto-generated catch block
-			e.printStackTrace();
-			return null;
-		}
-	}
-
-	@Override
-	public String generateOAuthUrl(String uri) {
-		HttpServletRequest req = this.getThreadLocalRequest();
-		CallingContext cc = ContextFactory.getCallingContext(this, req);
-
-		try {
-
-			String scope = null;
-			FormServiceCursor fsc = FormServiceCursor.getFormServiceCursor(uri,
-					cc);
-			switch (fsc.getExternalServiceType()) {
-			case GOOGLE_FUSIONTABLES:
-				scope = FusionTableConsts.FUSION_SCOPE;
-				break;
-			case GOOGLE_SPREADSHEET:
-				scope = SpreadsheetConsts.DOCS_SCOPE + BasicConsts.SPACE
-						+ SpreadsheetConsts.SPREADSHEETS_SCOPE;
-				break;
-			default:
-				break;
-			}
-
-			// make sure a scope was determined before proceeding
-			if (scope == null) {
-				return null;
-			}
-
-			GoogleOAuthParameters oauthParameters = new GoogleOAuthParameters();
-			oauthParameters
-					.setOAuthConsumerKey(ServletConsts.OAUTH_CONSUMER_KEY);
-			oauthParameters
-					.setOAuthConsumerSecret(ServletConsts.OAUTH_CONSUMER_SECRET);
-			oauthParameters.setScope(scope);
-
-			GoogleOAuthHelper oauthHelper = new GoogleOAuthHelper(
-					new OAuthHmacSha1Signer());
-			oauthHelper.getUnauthorizedRequestToken(oauthParameters);
-			Map<String, String> params = new HashMap<String, String>();
-			params.put(UIConsts.FSC_URI_PARAM, uri);
-			params.put(ServletConsts.OAUTH_TOKEN_SECRET_PARAMETER,
-					oauthParameters.getOAuthTokenSecret());
-			String addr = cc.getServerURL() + BasicConsts.FORWARDSLASH
-					+ OAuthServlet.ADDR;
-			String callbackUrl = HtmlUtil
-					.createLinkWithProperties(addr, params);
-
-			oauthParameters.setOAuthCallback(callbackUrl);
-			return oauthHelper.createUserAuthorizationUrl(oauthParameters);
-
-		} catch (OAuthException e) {
-			e.printStackTrace();
-		} catch (ODKEntityNotFoundException e) {
-			// TODO Auto-generated catch block
-			e.printStackTrace();
-		}
-		return null;
-	}
-
-	@Override
-	public String createFusionTable(String formId,
-			ExternalServicePublicationOption esOption) {
-		HttpServletRequest req = this.getThreadLocalRequest();
-		CallingContext cc = ContextFactory.getCallingContext(this, req);
-
-		try {
-			FormActionStatusTimestamp deletionTimestamp = MiscTasks
-					.getFormDeletionStatusTimestampOfFormId(formId, cc);
-			// TODO: better error reporting -- form is being deleted. Disallow
-			// creation of publishers.
-			if (deletionTimestamp != null)
-				return null;
-			Form form = Form.retrieveFormByFormId(formId, cc);
-			if (form.getFormDefinition() == null)
-				return null; // ill-formed definition
-			FusionTable fusion = new FusionTable(form, esOption, cc);
-			return fusion.getFormServiceCursor().getUri();
-		} catch (ODKFormNotFoundException e) {
-			// TODO Auto-generated catch block
-			e.printStackTrace();
-		} catch (ODKDatastoreException e) {
-			// TODO Auto-generated catch block
-			e.printStackTrace();
-		}
-		return null;
-	}
-
-	@Override
-	public String createGoogleSpreadsheet(String formId, String name,
-			ExternalServicePublicationOption esOption) {
-		HttpServletRequest req = this.getThreadLocalRequest();
-		CallingContext cc = ContextFactory.getCallingContext(this, req);
-
-		try {
-			FormActionStatusTimestamp deletionTimestamp = MiscTasks
-					.getFormDeletionStatusTimestampOfFormId(formId, cc);
-			// TODO: better error reporting -- form is being deleted. Disallow
-			// creation of publishers.
-			if (deletionTimestamp != null)
-				return null;
-			Form form = Form.retrieveFormByFormId(formId, cc);
-			if (form.getFormDefinition() == null)
-				return null; // ill-formed definition
-			GoogleSpreadsheet spreadsheet = new GoogleSpreadsheet(form, name,
-					esOption, cc);
-			return spreadsheet.getFormServiceCursor().getUri();
-		} catch (ODKFormNotFoundException e) {
-			// TODO Auto-generated catch block
-			e.printStackTrace();
-		} catch (ODKDatastoreException e) {
-			// TODO Auto-generated catch block
-			e.printStackTrace();
-		} catch (ODKExternalServiceException e) {
-			// TODO Auto-generated catch block
-			e.printStackTrace();
-		}
-		return null;
-	}
-
-	@Override
-	public String createOhmageJsonServer(String formId, String url,
-			ExternalServicePublicationOption esOption)
-			throws AccessDeniedException {
-		HttpServletRequest req = this.getThreadLocalRequest();
-		CallingContext cc = ContextFactory.getCallingContext(this, req);
-
-		try {
-			FormActionStatusTimestamp deletionTimestamp = MiscTasks
-					.getFormDeletionStatusTimestampOfFormId(formId, cc);
-			// TODO: better error reporting -- form is being deleted. Disallow
-			// creation of publishers.
-			if (deletionTimestamp != null)
-				return null;
-			Form form = Form.retrieveFormByFormId(formId, cc);
-			if (form.getFormDefinition() == null)
-				return null; // ill-formed definition
-			OhmageJsonServer server = new OhmageJsonServer(form, url, esOption, cc);
-			return server.getFormServiceCursor().getUri();
-		} catch (ODKFormNotFoundException e) {
-			// TODO Auto-generated catch block
-			e.printStackTrace();
-		} catch (ODKDatastoreException e) {
-			// TODO Auto-generated catch block
-			e.printStackTrace();
-		}
-		return null;
-	}
-
-	@Override
-	public Boolean deletePublisher(String uri) throws AccessDeniedException {
-		HttpServletRequest req = this.getThreadLocalRequest();
-		CallingContext cc = ContextFactory.getCallingContext(this, req);
-
-		FormServiceCursor fsc = null;
-		ExternalService es = null;
-		try {
-			fsc = FormServiceCursor.getFormServiceCursor(uri, cc);
-			if (fsc != null) {
-				es = fsc.getExternalService(cc);
-			}
-		} catch (Exception e) {
-			// silent failure...
-			return false;
-		}
-
-		if (es != null) {
-			try {
-				es.delete(cc);
-				// success!
-				return true;
-			} catch (ODKDatastoreException e) {
-				// this one we log...
-				e.printStackTrace();
-				return false;
-			}
-		}
-		return false;
-	}
->>>>>>> 394bd6c4
-}
+/*
+ * Copyright (C) 2011 University of Washington
+ *
+ * Licensed under the Apache License, Version 2.0 (the "License"); you may not
+ * use this file except in compliance with the License. You may obtain a copy of
+ * the License at
+ *
+ * http://www.apache.org/licenses/LICENSE-2.0
+ *
+ * Unless required by applicable law or agreed to in writing, software
+ * distributed under the License is distributed on an "AS IS" BASIS, WITHOUT
+ * WARRANTIES OR CONDITIONS OF ANY KIND, either express or implied. See the
+ * License for the specific language governing permissions and limitations under
+ * the License.
+ */
+
+package org.opendatakit.aggregate.server;
+
+import java.util.HashMap;
+import java.util.List;
+import java.util.Map;
+
+import javax.servlet.http.HttpServletRequest;
+
+import org.opendatakit.aggregate.ContextFactory;
+import org.opendatakit.aggregate.client.exception.FormNotAvailableException;
+import org.opendatakit.aggregate.client.exception.RequestFailureException;
+import org.opendatakit.aggregate.client.externalserv.ExternServSummary;
+import org.opendatakit.aggregate.constants.ErrorConsts;
+import org.opendatakit.aggregate.constants.HtmlUtil;
+import org.opendatakit.aggregate.constants.ServletConsts;
+import org.opendatakit.aggregate.constants.common.ExternalServicePublicationOption;
+import org.opendatakit.aggregate.constants.common.FormActionStatusTimestamp;
+import org.opendatakit.aggregate.constants.common.UIConsts;
+import org.opendatakit.aggregate.constants.externalservice.FusionTableConsts;
+import org.opendatakit.aggregate.constants.externalservice.SpreadsheetConsts;
+import org.opendatakit.aggregate.exception.ODKExternalServiceException;
+import org.opendatakit.aggregate.exception.ODKFormNotFoundException;
+import org.opendatakit.aggregate.externalservice.ExternalService;
+import org.opendatakit.aggregate.externalservice.FormServiceCursor;
+import org.opendatakit.aggregate.externalservice.FusionTable;
+import org.opendatakit.aggregate.externalservice.GoogleSpreadsheet;
+import org.opendatakit.aggregate.externalservice.OhmageJsonServer;
+import org.opendatakit.aggregate.form.FormFactory;
+import org.opendatakit.aggregate.form.IForm;
+import org.opendatakit.aggregate.form.MiscTasks;
+import org.opendatakit.aggregate.servlet.OAuthServlet;
+import org.opendatakit.common.persistence.client.exception.DatastoreFailureException;
+import org.opendatakit.common.persistence.exception.ODKDatastoreException;
+import org.opendatakit.common.persistence.exception.ODKEntityNotFoundException;
+import org.opendatakit.common.persistence.exception.ODKOverQuotaException;
+import org.opendatakit.common.security.client.exception.AccessDeniedException;
+import org.opendatakit.common.web.CallingContext;
+import org.opendatakit.common.web.constants.BasicConsts;
+
+import com.google.gdata.client.authn.oauth.GoogleOAuthHelper;
+import com.google.gdata.client.authn.oauth.GoogleOAuthParameters;
+import com.google.gdata.client.authn.oauth.OAuthException;
+import com.google.gdata.client.authn.oauth.OAuthHmacSha1Signer;
+import com.google.gwt.user.server.rpc.RemoteServiceServlet;
+
+public class ServicesAdminServiceImpl extends RemoteServiceServlet implements
+    org.opendatakit.aggregate.client.externalserv.ServicesAdminService {
+
+  /**
+	 * 
+	 */
+  private static final long serialVersionUID = 51251316598366231L;
+
+  @Override
+  public ExternServSummary[] getExternalServices(String formId) throws AccessDeniedException,
+      FormNotAvailableException, RequestFailureException, DatastoreFailureException {
+    HttpServletRequest req = this.getThreadLocalRequest();
+    CallingContext cc = ContextFactory.getCallingContext(this, req);
+
+    if (formId.equals(BasicConsts.EMPTY_STRING))
+      return null;
+
+    try {
+      IForm form = FormFactory.retrieveFormByFormId(formId, cc);
+      List<ExternalService> esList = FormServiceCursor.getExternalServicesForForm(form, cc);
+
+      ExternServSummary[] externServices;
+      if (esList.size() > 0) {
+        externServices = new ExternServSummary[esList.size()];
+
+        for (int i = 0; i < esList.size(); i++) {
+          externServices[i] = esList.get(i).transform();
+        }
+
+        return externServices;
+
+      } else {
+        return null;
+      }
+
+    } catch (ODKOverQuotaException e) {
+      e.printStackTrace();
+      throw new RequestFailureException(ErrorConsts.QUOTA_EXCEEDED);
+    } catch (ODKFormNotFoundException e) {
+      e.printStackTrace();
+      throw new FormNotAvailableException(e);
+    } catch (ODKDatastoreException e) {
+      e.printStackTrace();
+      throw new DatastoreFailureException(e);
+    }
+  }
+
+  @Override
+  public String generateOAuthUrl(String uri) {
+    HttpServletRequest req = this.getThreadLocalRequest();
+    CallingContext cc = ContextFactory.getCallingContext(this, req);
+
+    try {
+
+      String scope = null;
+      FormServiceCursor fsc = FormServiceCursor.getFormServiceCursor(uri, cc);
+      switch (fsc.getExternalServiceType()) {
+      case GOOGLE_FUSIONTABLES:
+        scope = FusionTableConsts.FUSION_SCOPE;
+        break;
+      case GOOGLE_SPREADSHEET:
+        scope = SpreadsheetConsts.DOCS_SCOPE + BasicConsts.SPACE
+            + SpreadsheetConsts.SPREADSHEETS_SCOPE;
+        break;
+      default:
+        break;
+      }
+
+      // make sure a scope was determined before proceeding
+      if (scope == null) {
+        return null;
+      }
+
+      GoogleOAuthParameters oauthParameters = new GoogleOAuthParameters();
+      oauthParameters.setOAuthConsumerKey(ServletConsts.OAUTH_CONSUMER_KEY);
+      oauthParameters.setOAuthConsumerSecret(ServletConsts.OAUTH_CONSUMER_SECRET);
+      oauthParameters.setScope(scope);
+
+      GoogleOAuthHelper oauthHelper = new GoogleOAuthHelper(new OAuthHmacSha1Signer());
+      oauthHelper.getUnauthorizedRequestToken(oauthParameters);
+      Map<String, String> params = new HashMap<String, String>();
+      params.put(UIConsts.FSC_URI_PARAM, uri);
+      params.put(ServletConsts.OAUTH_TOKEN_SECRET_PARAMETER, oauthParameters.getOAuthTokenSecret());
+      String addr = cc.getServerURL() + BasicConsts.FORWARDSLASH + OAuthServlet.ADDR;
+      String callbackUrl = HtmlUtil.createLinkWithProperties(addr, params);
+
+      oauthParameters.setOAuthCallback(callbackUrl);
+      return oauthHelper.createUserAuthorizationUrl(oauthParameters);
+
+    } catch (OAuthException e) {
+      e.printStackTrace();
+    } catch (ODKEntityNotFoundException e) {
+      e.printStackTrace();
+    } catch (ODKOverQuotaException e) {
+      e.printStackTrace();
+    } catch (ODKDatastoreException e) {
+      e.printStackTrace();
+    }
+    return null;
+  }
+
+  @Override
+  public String createFusionTable(String formId, ExternalServicePublicationOption esOption)
+      throws AccessDeniedException, FormNotAvailableException, RequestFailureException,
+      DatastoreFailureException {
+    HttpServletRequest req = this.getThreadLocalRequest();
+    CallingContext cc = ContextFactory.getCallingContext(this, req);
+
+    try {
+      FormActionStatusTimestamp deletionTimestamp = MiscTasks
+          .getFormDeletionStatusTimestampOfFormId(formId, cc);
+      // Form is being deleted. Disallow exports.
+      if (deletionTimestamp != null) {
+        throw new RequestFailureException(
+            "Form is marked for deletion - publishing request for fusion table aborted.");
+      }
+      IForm form = FormFactory.retrieveFormByFormId(formId, cc);
+      if (!form.hasValidFormDefinition()) {
+        throw new RequestFailureException(ErrorConsts.FORM_DEFINITION_INVALID);
+      }
+      FusionTable fusion = new FusionTable(form, esOption, cc);
+      return fusion.getFormServiceCursor().getUri();
+    } catch (ODKOverQuotaException e) {
+      e.printStackTrace();
+      throw new RequestFailureException(ErrorConsts.QUOTA_EXCEEDED);
+    } catch (ODKFormNotFoundException e) {
+      e.printStackTrace();
+      throw new FormNotAvailableException(e);
+    } catch (ODKDatastoreException e) {
+      e.printStackTrace();
+      throw new DatastoreFailureException(e);
+    }
+  }
+
+  @Override
+  public String createGoogleSpreadsheet(String formId, String name,
+      ExternalServicePublicationOption esOption) throws AccessDeniedException,
+      FormNotAvailableException, RequestFailureException, DatastoreFailureException {
+    HttpServletRequest req = this.getThreadLocalRequest();
+    CallingContext cc = ContextFactory.getCallingContext(this, req);
+
+    try {
+      FormActionStatusTimestamp deletionTimestamp = MiscTasks
+          .getFormDeletionStatusTimestampOfFormId(formId, cc);
+      // Form is being deleted. Disallow exports.
+      if (deletionTimestamp != null) {
+        throw new RequestFailureException(
+            "Form is marked for deletion - publishing request for fusion table aborted.");
+      }
+      IForm form = FormFactory.retrieveFormByFormId(formId, cc);
+      if (!form.hasValidFormDefinition()) {
+        throw new RequestFailureException(ErrorConsts.FORM_DEFINITION_INVALID);
+      }
+      GoogleSpreadsheet spreadsheet = new GoogleSpreadsheet(form, name, esOption, cc);
+      return spreadsheet.getFormServiceCursor().getUri();
+    } catch (ODKOverQuotaException e) {
+      e.printStackTrace();
+      throw new RequestFailureException(ErrorConsts.QUOTA_EXCEEDED);
+    } catch (ODKFormNotFoundException e) {
+      e.printStackTrace();
+      throw new FormNotAvailableException(e);
+    } catch (ODKDatastoreException e) {
+      e.printStackTrace();
+      throw new DatastoreFailureException(e);
+    } catch (ODKExternalServiceException e) {
+      e.printStackTrace();
+      throw new RequestFailureException(e);
+    }
+  }
+
+  @Override
+  public Boolean deletePublisher(String uri) throws AccessDeniedException,
+      FormNotAvailableException, RequestFailureException, DatastoreFailureException {
+    HttpServletRequest req = this.getThreadLocalRequest();
+    CallingContext cc = ContextFactory.getCallingContext(this, req);
+
+    FormServiceCursor fsc = null;
+    ExternalService es = null;
+    try {
+      fsc = FormServiceCursor.getFormServiceCursor(uri, cc);
+      if (fsc != null) {
+        es = fsc.getExternalService(cc);
+      }
+    } catch (ODKFormNotFoundException e) {
+      e.printStackTrace();
+      throw new FormNotAvailableException(e);
+    } catch (ODKOverQuotaException e) {
+      e.printStackTrace();
+      throw new RequestFailureException(ErrorConsts.QUOTA_EXCEEDED);
+    } catch ( ODKEntityNotFoundException e) {
+      e.printStackTrace();
+      throw new RequestFailureException("Publisher not found");
+    } catch ( ODKDatastoreException e) {
+      e.printStackTrace();
+      throw new DatastoreFailureException(e);
+    }
+
+    if (es != null) {
+      try {
+        es.delete(cc);
+        // success!
+        return true;
+      } catch (ODKOverQuotaException e) {
+        e.printStackTrace();
+        throw new RequestFailureException(ErrorConsts.QUOTA_EXCEEDED);
+      } catch ( ODKDatastoreException e) {
+        e.printStackTrace();
+        throw new DatastoreFailureException(e);
+      }
+    }
+    return false;
+  }
+}