--- conflicted
+++ resolved
@@ -1,73 +1,58 @@
-/*
- * Copyright (C) 2011 University of Washington
- *
- * Licensed under the Apache License, Version 2.0 (the "License"); you may not
- * use this file except in compliance with the License. You may obtain a copy of
- * the License at
- *
- * http://www.apache.org/licenses/LICENSE-2.0
- *
- * Unless required by applicable law or agreed to in writing, software
- * distributed under the License is distributed on an "AS IS" BASIS, WITHOUT
- * WARRANTIES OR CONDITIONS OF ANY KIND, either express or implied. See the
- * License for the specific language governing permissions and limitations under
- * the License.
- */
-
-package org.opendatakit.aggregate.server;
-
-import java.util.HashMap;
-import java.util.Map;
-
-import org.opendatakit.aggregate.constants.common.FilterOperation;
-import org.opendatakit.aggregate.constants.common.Visibility;
-import org.opendatakit.common.persistence.Query;
-
-/**
- * Translate enumerations between the UI layer and the rest of Aggregate
- * 
- * @author wbrunette@gmail.com
- *
- */
-public final class UITrans {
-
-  private static Map<FilterOperation, Query.FilterOperation> toPersistenceDisplay = new HashMap<FilterOperation, Query.FilterOperation>();
-  private static Map<FilterOperation, Query.FilterOperation> toPersistenceHide = new HashMap<FilterOperation, Query.FilterOperation>();
-
-  static {
-<<<<<<< HEAD
-    toClient.put(Query.FilterOperation.EQUAL, FilterOperation.EQUAL);
-    toClient.put(Query.FilterOperation.NOT_EQUAL, FilterOperation.NOT_EQUAL);
-    toClient.put(Query.FilterOperation.GREATER_THAN, FilterOperation.GREATER_THAN);
-    toClient.put(Query.FilterOperation.GREATER_THAN_OR_EQUAL, FilterOperation.GREATER_THAN_OR_EQUAL);
-    toClient.put(Query.FilterOperation.LESS_THAN, FilterOperation.LESS_THAN);
-    toClient.put(Query.FilterOperation.LESS_THAN_OR_EQUAL, FilterOperation.LESS_THAN_OR_EQUAL);
-    
-    toPersistence.put(FilterOperation.EQUAL, Query.FilterOperation.EQUAL);
-    toPersistence.put(FilterOperation.NOT_EQUAL, Query.FilterOperation.NOT_EQUAL);
-    toPersistence.put(FilterOperation.GREATER_THAN, Query.FilterOperation.GREATER_THAN);
-    toPersistence.put(FilterOperation.GREATER_THAN_OR_EQUAL, Query.FilterOperation.GREATER_THAN_OR_EQUAL);
-    toPersistence.put(FilterOperation.LESS_THAN, Query.FilterOperation.LESS_THAN);
-    toPersistence.put(FilterOperation.LESS_THAN_OR_EQUAL, Query.FilterOperation.LESS_THAN_OR_EQUAL);
-=======
-    toPersistenceDisplay.put(FilterOperation.EQUAL, Query.FilterOperation.EQUAL);
-    toPersistenceDisplay.put(FilterOperation.GREATER_THAN, Query.FilterOperation.GREATER_THAN);
-    toPersistenceDisplay.put(FilterOperation.GREATER_THAN_OR_EQUAL, Query.FilterOperation.GREATER_THAN_OR_EQUAL);
-    toPersistenceDisplay.put(FilterOperation.LESS_THAN, Query.FilterOperation.LESS_THAN);
-    toPersistenceDisplay.put(FilterOperation.LESS_THAN_OR_EQUAL, Query.FilterOperation.LESS_THAN_OR_EQUAL);
-    
-    // TODO: INCORRECT BECAUSE MISSING NOT_EQUAL, FIX THIS 
-    toPersistenceHide.put(FilterOperation.EQUAL, Query.FilterOperation.EQUAL);
-    toPersistenceHide.put(FilterOperation.GREATER_THAN, Query.FilterOperation.LESS_THAN_OR_EQUAL);
-    toPersistenceHide.put(FilterOperation.GREATER_THAN_OR_EQUAL, Query.FilterOperation.LESS_THAN);
-    toPersistenceHide.put(FilterOperation.LESS_THAN, Query.FilterOperation.GREATER_THAN_OR_EQUAL);
-    toPersistenceHide.put(FilterOperation.LESS_THAN_OR_EQUAL, Query.FilterOperation.GREATER_THAN);
->>>>>>> d110371b
-  }
-  
-  public static final Query.FilterOperation convertFilterOperation(FilterOperation op, Visibility visibility) {
-    return toPersistenceDisplay.get(op);
-  }
-  
- 
-}
+/*
+ * Copyright (C) 2011 University of Washington
+ *
+ * Licensed under the Apache License, Version 2.0 (the "License"); you may not
+ * use this file except in compliance with the License. You may obtain a copy of
+ * the License at
+ *
+ * http://www.apache.org/licenses/LICENSE-2.0
+ *
+ * Unless required by applicable law or agreed to in writing, software
+ * distributed under the License is distributed on an "AS IS" BASIS, WITHOUT
+ * WARRANTIES OR CONDITIONS OF ANY KIND, either express or implied. See the
+ * License for the specific language governing permissions and limitations under
+ * the License.
+ */
+
+package org.opendatakit.aggregate.server;
+
+import java.util.HashMap;
+import java.util.Map;
+
+import org.opendatakit.aggregate.constants.common.FilterOperation;
+import org.opendatakit.aggregate.constants.common.Visibility;
+import org.opendatakit.common.persistence.Query;
+
+/**
+ * Translate enumerations between the UI layer and the rest of Aggregate
+ * 
+ * @author wbrunette@gmail.com
+ *
+ */
+public final class UITrans {
+
+  private static Map<FilterOperation, Query.FilterOperation> toPersistenceDisplay = new HashMap<FilterOperation, Query.FilterOperation>();
+  private static Map<FilterOperation, Query.FilterOperation> toPersistenceHide = new HashMap<FilterOperation, Query.FilterOperation>();
+
+  static {
+    toPersistenceDisplay.put(FilterOperation.EQUAL, Query.FilterOperation.EQUAL);
+    toPersistenceDisplay.put(FilterOperation.NOT_EQUAL, Query.FilterOperation.NOT_EQUAL);
+    toPersistenceDisplay.put(FilterOperation.GREATER_THAN, Query.FilterOperation.GREATER_THAN);
+    toPersistenceDisplay.put(FilterOperation.GREATER_THAN_OR_EQUAL, Query.FilterOperation.GREATER_THAN_OR_EQUAL);
+    toPersistenceDisplay.put(FilterOperation.LESS_THAN, Query.FilterOperation.LESS_THAN);
+    toPersistenceDisplay.put(FilterOperation.LESS_THAN_OR_EQUAL, Query.FilterOperation.LESS_THAN_OR_EQUAL);
+    
+    toPersistenceHide.put(FilterOperation.EQUAL, Query.FilterOperation.NOT_EQUAL);
+    toPersistenceHide.put(FilterOperation.NOT_EQUAL, Query.FilterOperation.EQUAL);
+    toPersistenceHide.put(FilterOperation.GREATER_THAN, Query.FilterOperation.LESS_THAN_OR_EQUAL);
+    toPersistenceHide.put(FilterOperation.GREATER_THAN_OR_EQUAL, Query.FilterOperation.LESS_THAN);
+    toPersistenceHide.put(FilterOperation.LESS_THAN, Query.FilterOperation.GREATER_THAN_OR_EQUAL);
+    toPersistenceHide.put(FilterOperation.LESS_THAN_OR_EQUAL, Query.FilterOperation.GREATER_THAN);
+  }
+  
+  public static final Query.FilterOperation convertFilterOperation(FilterOperation op, Visibility visibility) {
+    return toPersistenceDisplay.get(op);
+  }
+  
+ 
+}