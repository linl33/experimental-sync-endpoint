--- conflicted
+++ resolved
@@ -27,10 +27,6 @@
 import org.opendatakit.aggregate.constants.common.ExternalServicePublicationOption;
 import org.opendatakit.aggregate.constants.common.OperationalStatus;
 import org.opendatakit.aggregate.datamodel.FormElementModel;
-<<<<<<< HEAD
-import org.opendatakit.aggregate.datamodel.TopLevelDynamicBase;
-=======
->>>>>>> e165e3d6
 import org.opendatakit.aggregate.exception.ODKExternalServiceException;
 import org.opendatakit.aggregate.exception.ODKFormNotFoundException;
 import org.opendatakit.aggregate.exception.ODKIncompleteSubmissionData;
@@ -295,7 +291,8 @@
     List<Submission> submissions = query.getResultSubmissions(cc);
 
     // here so we don't have to do null checks on the rest of the code in
-    // this class
+    // this
+    // class
     if (submissions == null) {
       submissions = new ArrayList<Submission>();
     }
@@ -305,11 +302,7 @@
   private List<Submission> querySubmissionsStartDate(Date startDate)
       throws ODKFormNotFoundException, ODKIncompleteSubmissionData, ODKDatastoreException {
     // query for next set of submissions
-<<<<<<< HEAD
-    QueryByDate query = new QueryByDate(form, startDate, false, MAX_QUERY_LIMIT, cc);
-=======
     QueryByDate query = new QueryByDate(form, startDate, false, true, true, MAX_QUERY_LIMIT, cc);
->>>>>>> e165e3d6
     // and don't fetch data within the settle time of the data store + drift of 
     // server clock time vs. that of data store server (MAX_SETTLE_MILLISECONDS).
     Date settleTime = new Date(System.currentTimeMillis() - PersistConsts.MAX_SETTLE_MILLISECONDS);
@@ -318,7 +311,8 @@
     List<Submission> submissions = query.getResultSubmissions(cc);
 
     // here so we don't have to do null checks on the rest of the code in
-    // this class
+    // this
+    // class
     if (submissions == null) {
       submissions = new ArrayList<Submission>();
     }
