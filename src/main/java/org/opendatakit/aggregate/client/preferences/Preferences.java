/*
 * Copyright (C) 2011 University of Washington
 *
 * Licensed under the Apache License, Version 2.0 (the "License"); you may not
 * use this file except in compliance with the License. You may obtain a copy of
 * the License at
 *
 * http://www.apache.org/licenses/LICENSE-2.0
 *
 * Unless required by applicable law or agreed to in writing, software
 * distributed under the License is distributed on an "AS IS" BASIS, WITHOUT
 * WARRANTIES OR CONDITIONS OF ANY KIND, either express or implied. See the
 * License for the specific language governing permissions and limitations under
 * the License.
 */

package org.opendatakit.aggregate.client.preferences;

import java.util.ArrayList;

import org.opendatakit.aggregate.client.AggregateUI;
import org.opendatakit.aggregate.client.SecureGWT;
import org.opendatakit.common.security.common.GrantedAuthorityName;

import com.google.gwt.core.client.GWT;
import com.google.gwt.user.client.rpc.AsyncCallback;

public class Preferences {

  public static interface PreferencesCompletionCallback {
    public void refreshFromUpdatedPreferences();

    public void failedRefresh();
  }

  private static final String NULL_PREFERENCES_ERROR = "ERROR: somehow got a null preference summary";

  private static String googleSimpleApiKey;

  private static String googleApiClientId;

  private static String enketoApiUrl;

  private static String enketoApiToken;

  private static Boolean odkTablesEnabled;

  private static Boolean fasterBackgroundActionsDisabled;

<<<<<<< HEAD
  public static void updatePreferences(final PreferencesCompletionCallback callback) {
    SecureGWT.getPreferenceService().getPreferences(new AsyncCallback<PreferenceSummary>() {
      public void onFailure(Throwable caught) {
        AggregateUI.getUI().reportError(caught);
        if (callback != null) {
          callback.failedRefresh();
        }
      }

      public void onSuccess(PreferenceSummary summary) {
        if (summary == null) {
          GWT.log(NULL_PREFERENCES_ERROR);
          AggregateUI.getUI().reportError(new Throwable(NULL_PREFERENCES_ERROR));
=======
  private static int nesting = 0;
  private static ArrayList<PreferencesCompletionCallback> userCallbacks = new ArrayList<PreferencesCompletionCallback>();

  private static AsyncCallback<PreferenceSummary> callback = new AsyncCallback<PreferenceSummary>() {
    @Override
    public void onFailure(Throwable caught) {
      AggregateUI.getUI().reportError(caught);
      --nesting;
      if ( nesting <= 0 ) {
        nesting = 0;
        ArrayList<PreferencesCompletionCallback> local = userCallbacks;
        userCallbacks = new ArrayList<PreferencesCompletionCallback>();
        for ( PreferencesCompletionCallback uc : local ) {
          uc.failedRefresh();
>>>>>>> f4448d6a
        }
      }
    }

<<<<<<< HEAD
        googleSimpleApiKey = summary.getGoogleSimpleApiKey();
        googleApiClientId = summary.getGoogleApiClientId();
        enketoApiUrl = summary.getEnketoApiUrl();
        enketoApiToken = summary.getEnketoApiToken();
        odkTablesEnabled = summary.getOdkTablesEnabled();
        fasterBackgroundActionsDisabled = summary.getFasterBackgroundActionsDisabled();

        if (callback != null) {
          callback.refreshFromUpdatedPreferences();
=======
    @Override
    public void onSuccess(PreferenceSummary summary) {
      if(summary == null) {
        GWT.log(NULL_PREFERENCES_ERROR);
        AggregateUI.getUI().reportError(new Throwable(NULL_PREFERENCES_ERROR));
      }

      googleSimpleApiKey = summary.getGoogleSimpleApiKey();
      googleApiClientId = summary.getGoogleApiClientId();
      Boolean oldTablesValue = odkTablesEnabled;
      odkTablesEnabled = summary.getOdkTablesEnabled();
      fasterBackgroundActionsDisabled = summary.getFasterBackgroundActionsDisabled();

      --nesting;
      if ( nesting <= 0 ) {
        nesting = 0;
        ArrayList<PreferencesCompletionCallback> local = userCallbacks;
        userCallbacks = new ArrayList<PreferencesCompletionCallback>();
        for ( PreferencesCompletionCallback uc : local ) {
          uc.refreshFromUpdatedPreferences();
>>>>>>> f4448d6a
        }
      }

      AggregateUI.getUI().updateOdkTablesFeatureVisibility();
    }
  };

  public static void updatePreferences(final PreferencesCompletionCallback userCallback) {
    userCallbacks.add(userCallback);
    ++nesting;
    SecureGWT.getPreferenceService().getPreferences(callback);
  }

  public static String getGoogleSimpleApiKey() {
    if (googleSimpleApiKey != null) {
      return googleSimpleApiKey;
    }
    return "";
  }

  public static String getGoogleApiClientId() {
    if (googleApiClientId != null) {
      return googleApiClientId;
    }
    return "";
  }

  public static boolean showEnketoIntegration() {
    if (AggregateUI.getUI().getUserInfo().getGrantedAuthorities()
        .contains(GrantedAuthorityName.ROLE_DATA_COLLECTOR)) {
      if (getEnketoApiUrl() != null && !getEnketoApiUrl().equals("")) {
        return true;
      }
    }
    return false;
  }

  public static String getEnketoApiUrl() {
    if (enketoApiUrl != null) {
      return enketoApiUrl;
    }
    return "";
  }

  public static String getEnketoApiToken() {
    if (enketoApiToken != null) {
      return enketoApiToken;
    }
    return "";
  }

  public static Boolean getOdkTablesEnabled() {
    if (odkTablesEnabled != null) {
      return odkTablesEnabled;
    }
    return Boolean.FALSE;
  }

<<<<<<< HEAD
  public static void setOdkTablesBoolean(Boolean enabled) {
    SecureGWT.getPreferenceService().setOdkTablesEnabled(enabled, new AsyncCallback<Void>() {
      public void onFailure(Throwable caught) {
        AggregateUI.getUI().reportError(caught);
      }

      public void onSuccess(Void void1) {
        // do nothing
      }
    });
    odkTablesEnabled = enabled;
  }

=======
>>>>>>> f4448d6a
  public static Boolean getFasterBackgroundActionsDisabled() {
    if (fasterBackgroundActionsDisabled != null) {
      return fasterBackgroundActionsDisabled;
    }
    return Boolean.FALSE;
  }

<<<<<<< HEAD
  public static void setFasterBackgroundActionsDisabledBoolean(Boolean disabled) {
    SecureGWT.getPreferenceService().setFasterBackgroundActionsDisabled(disabled,
        new AsyncCallback<Void>() {
          public void onFailure(Throwable caught) {
            AggregateUI.getUI().reportError(caught);
          }

          public void onSuccess(Void void1) {
            // do nothing
          }
        });
    fasterBackgroundActionsDisabled = disabled;
  }
=======
>>>>>>> f4448d6a

}
<|MERGE_RESOLUTION|>--- conflicted
+++ resolved
@@ -1,214 +1,158 @@
-/*
- * Copyright (C) 2011 University of Washington
- *
- * Licensed under the Apache License, Version 2.0 (the "License"); you may not
- * use this file except in compliance with the License. You may obtain a copy of
- * the License at
- *
- * http://www.apache.org/licenses/LICENSE-2.0
- *
- * Unless required by applicable law or agreed to in writing, software
- * distributed under the License is distributed on an "AS IS" BASIS, WITHOUT
- * WARRANTIES OR CONDITIONS OF ANY KIND, either express or implied. See the
- * License for the specific language governing permissions and limitations under
- * the License.
- */
-
-package org.opendatakit.aggregate.client.preferences;
-
-import java.util.ArrayList;
-
-import org.opendatakit.aggregate.client.AggregateUI;
-import org.opendatakit.aggregate.client.SecureGWT;
-import org.opendatakit.common.security.common.GrantedAuthorityName;
-
-import com.google.gwt.core.client.GWT;
-import com.google.gwt.user.client.rpc.AsyncCallback;
-
-public class Preferences {
-
-  public static interface PreferencesCompletionCallback {
-    public void refreshFromUpdatedPreferences();
-
-    public void failedRefresh();
-  }
-
-  private static final String NULL_PREFERENCES_ERROR = "ERROR: somehow got a null preference summary";
-
-  private static String googleSimpleApiKey;
-
-  private static String googleApiClientId;
-
-  private static String enketoApiUrl;
-
-  private static String enketoApiToken;
-
-  private static Boolean odkTablesEnabled;
-
-  private static Boolean fasterBackgroundActionsDisabled;
-
-<<<<<<< HEAD
-  public static void updatePreferences(final PreferencesCompletionCallback callback) {
-    SecureGWT.getPreferenceService().getPreferences(new AsyncCallback<PreferenceSummary>() {
-      public void onFailure(Throwable caught) {
-        AggregateUI.getUI().reportError(caught);
-        if (callback != null) {
-          callback.failedRefresh();
-        }
-      }
-
-      public void onSuccess(PreferenceSummary summary) {
-        if (summary == null) {
-          GWT.log(NULL_PREFERENCES_ERROR);
-          AggregateUI.getUI().reportError(new Throwable(NULL_PREFERENCES_ERROR));
-=======
-  private static int nesting = 0;
-  private static ArrayList<PreferencesCompletionCallback> userCallbacks = new ArrayList<PreferencesCompletionCallback>();
-
-  private static AsyncCallback<PreferenceSummary> callback = new AsyncCallback<PreferenceSummary>() {
-    @Override
-    public void onFailure(Throwable caught) {
-      AggregateUI.getUI().reportError(caught);
-      --nesting;
-      if ( nesting <= 0 ) {
-        nesting = 0;
-        ArrayList<PreferencesCompletionCallback> local = userCallbacks;
-        userCallbacks = new ArrayList<PreferencesCompletionCallback>();
-        for ( PreferencesCompletionCallback uc : local ) {
-          uc.failedRefresh();
->>>>>>> f4448d6a
-        }
-      }
-    }
-
-<<<<<<< HEAD
-        googleSimpleApiKey = summary.getGoogleSimpleApiKey();
-        googleApiClientId = summary.getGoogleApiClientId();
-        enketoApiUrl = summary.getEnketoApiUrl();
-        enketoApiToken = summary.getEnketoApiToken();
-        odkTablesEnabled = summary.getOdkTablesEnabled();
-        fasterBackgroundActionsDisabled = summary.getFasterBackgroundActionsDisabled();
-
-        if (callback != null) {
-          callback.refreshFromUpdatedPreferences();
-=======
-    @Override
-    public void onSuccess(PreferenceSummary summary) {
-      if(summary == null) {
-        GWT.log(NULL_PREFERENCES_ERROR);
-        AggregateUI.getUI().reportError(new Throwable(NULL_PREFERENCES_ERROR));
-      }
-
-      googleSimpleApiKey = summary.getGoogleSimpleApiKey();
-      googleApiClientId = summary.getGoogleApiClientId();
-      Boolean oldTablesValue = odkTablesEnabled;
-      odkTablesEnabled = summary.getOdkTablesEnabled();
-      fasterBackgroundActionsDisabled = summary.getFasterBackgroundActionsDisabled();
-
-      --nesting;
-      if ( nesting <= 0 ) {
-        nesting = 0;
-        ArrayList<PreferencesCompletionCallback> local = userCallbacks;
-        userCallbacks = new ArrayList<PreferencesCompletionCallback>();
-        for ( PreferencesCompletionCallback uc : local ) {
-          uc.refreshFromUpdatedPreferences();
->>>>>>> f4448d6a
-        }
-      }
-
-      AggregateUI.getUI().updateOdkTablesFeatureVisibility();
-    }
-  };
-
-  public static void updatePreferences(final PreferencesCompletionCallback userCallback) {
-    userCallbacks.add(userCallback);
-    ++nesting;
-    SecureGWT.getPreferenceService().getPreferences(callback);
-  }
-
-  public static String getGoogleSimpleApiKey() {
-    if (googleSimpleApiKey != null) {
-      return googleSimpleApiKey;
-    }
-    return "";
-  }
-
-  public static String getGoogleApiClientId() {
-    if (googleApiClientId != null) {
-      return googleApiClientId;
-    }
-    return "";
-  }
-
-  public static boolean showEnketoIntegration() {
-    if (AggregateUI.getUI().getUserInfo().getGrantedAuthorities()
-        .contains(GrantedAuthorityName.ROLE_DATA_COLLECTOR)) {
-      if (getEnketoApiUrl() != null && !getEnketoApiUrl().equals("")) {
-        return true;
-      }
-    }
-    return false;
-  }
-
-  public static String getEnketoApiUrl() {
-    if (enketoApiUrl != null) {
-      return enketoApiUrl;
-    }
-    return "";
-  }
-
-  public static String getEnketoApiToken() {
-    if (enketoApiToken != null) {
-      return enketoApiToken;
-    }
-    return "";
-  }
-
-  public static Boolean getOdkTablesEnabled() {
-    if (odkTablesEnabled != null) {
-      return odkTablesEnabled;
-    }
-    return Boolean.FALSE;
-  }
-
-<<<<<<< HEAD
-  public static void setOdkTablesBoolean(Boolean enabled) {
-    SecureGWT.getPreferenceService().setOdkTablesEnabled(enabled, new AsyncCallback<Void>() {
-      public void onFailure(Throwable caught) {
-        AggregateUI.getUI().reportError(caught);
-      }
-
-      public void onSuccess(Void void1) {
-        // do nothing
-      }
-    });
-    odkTablesEnabled = enabled;
-  }
-
-=======
->>>>>>> f4448d6a
-  public static Boolean getFasterBackgroundActionsDisabled() {
-    if (fasterBackgroundActionsDisabled != null) {
-      return fasterBackgroundActionsDisabled;
-    }
-    return Boolean.FALSE;
-  }
-
-<<<<<<< HEAD
-  public static void setFasterBackgroundActionsDisabledBoolean(Boolean disabled) {
-    SecureGWT.getPreferenceService().setFasterBackgroundActionsDisabled(disabled,
-        new AsyncCallback<Void>() {
-          public void onFailure(Throwable caught) {
-            AggregateUI.getUI().reportError(caught);
-          }
-
-          public void onSuccess(Void void1) {
-            // do nothing
-          }
-        });
-    fasterBackgroundActionsDisabled = disabled;
-  }
-=======
->>>>>>> f4448d6a
-
-}
+/*
+ * Copyright (C) 2011 University of Washington
+ *
+ * Licensed under the Apache License, Version 2.0 (the "License"); you may not
+ * use this file except in compliance with the License. You may obtain a copy of
+ * the License at
+ *
+ * http://www.apache.org/licenses/LICENSE-2.0
+ *
+ * Unless required by applicable law or agreed to in writing, software
+ * distributed under the License is distributed on an "AS IS" BASIS, WITHOUT
+ * WARRANTIES OR CONDITIONS OF ANY KIND, either express or implied. See the
+ * License for the specific language governing permissions and limitations under
+ * the License.
+ */
+
+package org.opendatakit.aggregate.client.preferences;
+
+import java.util.ArrayList;
+
+import org.opendatakit.aggregate.client.AggregateUI;
+import org.opendatakit.aggregate.client.SecureGWT;
+import org.opendatakit.common.security.common.GrantedAuthorityName;
+
+import com.google.gwt.core.client.GWT;
+import com.google.gwt.user.client.rpc.AsyncCallback;
+
+public class Preferences {
+
+  public static interface PreferencesCompletionCallback {
+    public void refreshFromUpdatedPreferences();
+
+    public void failedRefresh();
+  }
+
+  private static final String NULL_PREFERENCES_ERROR = "ERROR: somehow got a null preference summary";
+
+  private static String googleSimpleApiKey;
+
+  private static String googleApiClientId;
+
+  private static String enketoApiUrl;
+
+  private static String enketoApiToken;
+
+  private static Boolean odkTablesEnabled;
+
+  private static Boolean fasterBackgroundActionsDisabled;
+
+  private static int nesting = 0;
+  private static ArrayList<PreferencesCompletionCallback> userCallbacks = new ArrayList<PreferencesCompletionCallback>();
+
+  private static AsyncCallback<PreferenceSummary> callback = new AsyncCallback<PreferenceSummary>() {
+    @Override
+    public void onFailure(Throwable caught) {
+      AggregateUI.getUI().reportError(caught);
+      --nesting;
+      if ( nesting <= 0 ) {
+        nesting = 0;
+        ArrayList<PreferencesCompletionCallback> local = userCallbacks;
+        userCallbacks = new ArrayList<PreferencesCompletionCallback>();
+        for ( PreferencesCompletionCallback uc : local ) {
+          uc.failedRefresh();
+        }
+      }
+    }
+
+    @Override
+    public void onSuccess(PreferenceSummary summary) {
+      if (summary == null) {
+        GWT.log(NULL_PREFERENCES_ERROR);
+        AggregateUI.getUI().reportError(new Throwable(NULL_PREFERENCES_ERROR));
+      }
+
+      googleSimpleApiKey = summary.getGoogleSimpleApiKey();
+      googleApiClientId = summary.getGoogleApiClientId();
+      enketoApiUrl = summary.getEnketoApiUrl();
+      enketoApiToken = summary.getEnketoApiToken();
+      Boolean oldTablesValue = odkTablesEnabled;
+      odkTablesEnabled = summary.getOdkTablesEnabled();
+      fasterBackgroundActionsDisabled = summary.getFasterBackgroundActionsDisabled();
+
+      --nesting;
+      if ( nesting <= 0 ) {
+        nesting = 0;
+        ArrayList<PreferencesCompletionCallback> local = userCallbacks;
+        userCallbacks = new ArrayList<PreferencesCompletionCallback>();
+        for ( PreferencesCompletionCallback uc : local ) {
+          uc.refreshFromUpdatedPreferences();
+        }
+      }
+
+      AggregateUI.getUI().updateOdkTablesFeatureVisibility();
+    }
+  };
+
+  public static void updatePreferences(final PreferencesCompletionCallback userCallback) {
+    userCallbacks.add(userCallback);
+    ++nesting;
+    SecureGWT.getPreferenceService().getPreferences(callback);
+  }
+
+  public static String getGoogleSimpleApiKey() {
+    if (googleSimpleApiKey != null) {
+      return googleSimpleApiKey;
+    }
+    return "";
+  }
+
+  public static String getGoogleApiClientId() {
+    if (googleApiClientId != null) {
+      return googleApiClientId;
+    }
+    return "";
+  }
+
+  public static boolean showEnketoIntegration() {
+    if (AggregateUI.getUI().getUserInfo().getGrantedAuthorities()
+        .contains(GrantedAuthorityName.ROLE_DATA_COLLECTOR)) {
+      if (getEnketoApiUrl() != null && !getEnketoApiUrl().equals("")) {
+        return true;
+      }
+    }
+    return false;
+  }
+
+  public static String getEnketoApiUrl() {
+    if (enketoApiUrl != null) {
+      return enketoApiUrl;
+    }
+    return "";
+  }
+
+  public static String getEnketoApiToken() {
+    if (enketoApiToken != null) {
+      return enketoApiToken;
+    }
+    return "";
+  }
+
+  public static Boolean getOdkTablesEnabled() {
+    if (odkTablesEnabled != null) {
+      return odkTablesEnabled;
+    }
+    return Boolean.FALSE;
+  }
+
+
+  public static Boolean getFasterBackgroundActionsDisabled() {
+    if (fasterBackgroundActionsDisabled != null) {
+      return fasterBackgroundActionsDisabled;
+    }
+    return Boolean.FALSE;
+  }
+
+
+
+}