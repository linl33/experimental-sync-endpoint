/*
 * Copyright (C) 2011 University of Washington
 *
 * Licensed under the Apache License, Version 2.0 (the "License"); you may not
 * use this file except in compliance with the License. You may obtain a copy of
 * the License at
 *
 * http://www.apache.org/licenses/LICENSE-2.0
 *
 * Unless required by applicable law or agreed to in writing, software
 * distributed under the License is distributed on an "AS IS" BASIS, WITHOUT
 * WARRANTIES OR CONDITIONS OF ANY KIND, either express or implied. See the
 * License for the specific language governing permissions and limitations under
 * the License.
 */

package org.opendatakit.aggregate.client.widgets;

import org.opendatakit.aggregate.client.AggregateUI;
import org.opendatakit.aggregate.client.SecureGWT;
import org.opendatakit.aggregate.client.UrlHash;
import org.opendatakit.aggregate.client.popups.ExternalServicePopup;
import org.opendatakit.aggregate.constants.common.ExternalServicePublicationOption;

import com.google.gwt.event.dom.client.ClickEvent;
import com.google.gwt.event.dom.client.ClickHandler;
import com.google.gwt.user.client.rpc.AsyncCallback;

public class ExecutePublishButton extends AButtonBase implements ClickHandler {
 
  private ExternalServicePopup popup;
  
  public ExecutePublishButton(ExternalServicePopup popup) {
    super("<img src=\"images/green_right_arrow.png\" /> Publish");
    this.popup = popup;
    addClickHandler(this);
  }

  @Override
  public void onClick(ClickEvent event) {
    super.onClick(event);
    
    String formId = popup.getFormId(); 
    String name = popup.getName();
    String selectedService = popup.getService();
    ExternalServicePublicationOption serviceOp = popup.getEsOptions();
    
    if (selectedService.equals(ExternalServicePopup.TYPE_FUSION_TABLE)) {
    	SecureGWT.getServicesAdminService().createFusionTable(formId, serviceOp, new OAuthCallback());
    } else { // selectedService.equals(TYPE_SPREAD_SHEET)
<<<<<<< HEAD
    	SecureGWT.getServicesAdminService().createGoogleSpreadsheet(formId, name.getText(), serviceOp,
          new AsyncCallback<String>() {
            @Override
            public void onFailure(Throwable caught) {
                AggregateUI.getUI().reportError(caught);
            }

            @Override
            public void onSuccess(String result) {
              SecureGWT.getServicesAdminService().generateOAuthUrl(result, new AsyncCallback<String>() {
                @Override
                public void onFailure(Throwable caught) {
                    AggregateUI.getUI().reportError(caught);
                }

                @Override
                public void onSuccess(String result) {
                  UrlHash.getHash().goTo(result);
                }
              });
            }
          });
=======
    	SecureGWT.getServicesAdminService().createGoogleSpreadsheet(formId, name, serviceOp, new OAuthCallback());
>>>>>>> fc73ee5d
    }
    
    AggregateUI.getUI().getTimer().restartTimer();
    popup.hide();
  }

  private class OAuthCallback implements AsyncCallback<String> {
        
    public void onFailure(Throwable caught) {
        AggregateUI.getUI().reportError(caught);
    }

    public void onSuccess(String result) {
      SecureGWT.getServicesAdminService().generateOAuthUrl(result, new AsyncCallback<String>() {
        @Override
        public void onFailure(Throwable caught) {
            AggregateUI.getUI().reportError(caught);
        }

        @Override
        public void onSuccess(String result) {
          UrlHash.getHash().goTo(result);
        }
      });
    }
  }
}
   
  
<|MERGE_RESOLUTION|>--- conflicted
+++ resolved
@@ -1,105 +1,80 @@
-/*
- * Copyright (C) 2011 University of Washington
- *
- * Licensed under the Apache License, Version 2.0 (the "License"); you may not
- * use this file except in compliance with the License. You may obtain a copy of
- * the License at
- *
- * http://www.apache.org/licenses/LICENSE-2.0
- *
- * Unless required by applicable law or agreed to in writing, software
- * distributed under the License is distributed on an "AS IS" BASIS, WITHOUT
- * WARRANTIES OR CONDITIONS OF ANY KIND, either express or implied. See the
- * License for the specific language governing permissions and limitations under
- * the License.
- */
-
-package org.opendatakit.aggregate.client.widgets;
-
-import org.opendatakit.aggregate.client.AggregateUI;
-import org.opendatakit.aggregate.client.SecureGWT;
-import org.opendatakit.aggregate.client.UrlHash;
-import org.opendatakit.aggregate.client.popups.ExternalServicePopup;
-import org.opendatakit.aggregate.constants.common.ExternalServicePublicationOption;
-
-import com.google.gwt.event.dom.client.ClickEvent;
-import com.google.gwt.event.dom.client.ClickHandler;
-import com.google.gwt.user.client.rpc.AsyncCallback;
-
-public class ExecutePublishButton extends AButtonBase implements ClickHandler {
- 
-  private ExternalServicePopup popup;
-  
-  public ExecutePublishButton(ExternalServicePopup popup) {
-    super("<img src=\"images/green_right_arrow.png\" /> Publish");
-    this.popup = popup;
-    addClickHandler(this);
-  }
-
-  @Override
-  public void onClick(ClickEvent event) {
-    super.onClick(event);
-    
-    String formId = popup.getFormId(); 
-    String name = popup.getName();
-    String selectedService = popup.getService();
-    ExternalServicePublicationOption serviceOp = popup.getEsOptions();
-    
-    if (selectedService.equals(ExternalServicePopup.TYPE_FUSION_TABLE)) {
-    	SecureGWT.getServicesAdminService().createFusionTable(formId, serviceOp, new OAuthCallback());
-    } else { // selectedService.equals(TYPE_SPREAD_SHEET)
-<<<<<<< HEAD
-    	SecureGWT.getServicesAdminService().createGoogleSpreadsheet(formId, name.getText(), serviceOp,
-          new AsyncCallback<String>() {
-            @Override
-            public void onFailure(Throwable caught) {
-                AggregateUI.getUI().reportError(caught);
-            }
-
-            @Override
-            public void onSuccess(String result) {
-              SecureGWT.getServicesAdminService().generateOAuthUrl(result, new AsyncCallback<String>() {
-                @Override
-                public void onFailure(Throwable caught) {
-                    AggregateUI.getUI().reportError(caught);
-                }
-
-                @Override
-                public void onSuccess(String result) {
-                  UrlHash.getHash().goTo(result);
-                }
-              });
-            }
-          });
-=======
-    	SecureGWT.getServicesAdminService().createGoogleSpreadsheet(formId, name, serviceOp, new OAuthCallback());
->>>>>>> fc73ee5d
-    }
-    
-    AggregateUI.getUI().getTimer().restartTimer();
-    popup.hide();
-  }
-
-  private class OAuthCallback implements AsyncCallback<String> {
-        
-    public void onFailure(Throwable caught) {
-        AggregateUI.getUI().reportError(caught);
-    }
-
-    public void onSuccess(String result) {
-      SecureGWT.getServicesAdminService().generateOAuthUrl(result, new AsyncCallback<String>() {
-        @Override
-        public void onFailure(Throwable caught) {
-            AggregateUI.getUI().reportError(caught);
-        }
-
-        @Override
-        public void onSuccess(String result) {
-          UrlHash.getHash().goTo(result);
-        }
-      });
-    }
-  }
-}
-   
-  
+/*
+ * Copyright (C) 2011 University of Washington
+ *
+ * Licensed under the Apache License, Version 2.0 (the "License"); you may not
+ * use this file except in compliance with the License. You may obtain a copy of
+ * the License at
+ *
+ * http://www.apache.org/licenses/LICENSE-2.0
+ *
+ * Unless required by applicable law or agreed to in writing, software
+ * distributed under the License is distributed on an "AS IS" BASIS, WITHOUT
+ * WARRANTIES OR CONDITIONS OF ANY KIND, either express or implied. See the
+ * License for the specific language governing permissions and limitations under
+ * the License.
+ */
+
+package org.opendatakit.aggregate.client.widgets;
+
+import org.opendatakit.aggregate.client.AggregateUI;
+import org.opendatakit.aggregate.client.SecureGWT;
+import org.opendatakit.aggregate.client.UrlHash;
+import org.opendatakit.aggregate.client.popups.ExternalServicePopup;
+import org.opendatakit.aggregate.constants.common.ExternalServicePublicationOption;
+
+import com.google.gwt.event.dom.client.ClickEvent;
+import com.google.gwt.event.dom.client.ClickHandler;
+import com.google.gwt.user.client.rpc.AsyncCallback;
+
+public class ExecutePublishButton extends AButtonBase implements ClickHandler {
+ 
+  private ExternalServicePopup popup;
+  
+  public ExecutePublishButton(ExternalServicePopup popup) {
+    super("<img src=\"images/green_right_arrow.png\" /> Publish");
+    this.popup = popup;
+    addClickHandler(this);
+  }
+
+  @Override
+  public void onClick(ClickEvent event) {
+    super.onClick(event);
+    
+    String formId = popup.getFormId(); 
+    String name = popup.getName();
+    String selectedService = popup.getService();
+    ExternalServicePublicationOption serviceOp = popup.getEsOptions();
+    
+    if (selectedService.equals(ExternalServicePopup.TYPE_FUSION_TABLE)) {
+    	SecureGWT.getServicesAdminService().createFusionTable(formId, serviceOp, new OAuthCallback());
+    } else { // selectedService.equals(TYPE_SPREAD_SHEET)
+    	SecureGWT.getServicesAdminService().createGoogleSpreadsheet(formId, name, serviceOp, new OAuthCallback());
+    }
+    
+    AggregateUI.getUI().getTimer().restartTimer();
+    popup.hide();
+  }
+
+  private class OAuthCallback implements AsyncCallback<String> {
+        
+    public void onFailure(Throwable caught) {
+        AggregateUI.getUI().reportError(caught);
+    }
+
+    public void onSuccess(String result) {
+      SecureGWT.getServicesAdminService().generateOAuthUrl(result, new AsyncCallback<String>() {
+        @Override
+        public void onFailure(Throwable caught) {
+            AggregateUI.getUI().reportError(caught);
+        }
+
+        @Override
+        public void onSuccess(String result) {
+          UrlHash.getHash().goTo(result);
+        }
+      });
+    }
+  }
+}
+   
+  