--- conflicted
+++ resolved
@@ -13,8 +13,8 @@
  * License for the specific language governing permissions and limitations under
  * the License.
  */
-package org.opendatakit.aggregate.datamodel;
-
+package org.opendatakit.aggregate.datamodel;
+
 import java.util.ArrayList;
 import java.util.Collection;
 import java.util.List;
@@ -22,148 +22,135 @@
 import org.opendatakit.aggregate.constants.common.FormElementNamespace;
 import org.opendatakit.aggregate.exception.ODKFormNotFoundException;
 import org.opendatakit.aggregate.form.Form;
-
-/**
+
+/**
  * Wrapper class that presents the submission-level view of a 
- * form.
- * 
+ * form.
+ * 
  * @author mitchellsundt@gmail.com
  * @author wbrunette@gmail.com
  * 
  */
-public final class FormElementModel {
+public final class FormElementModel {
 
-	/* xform element types */
-	public static enum ElementType {
-		// xform tag types
-		STRING,
-		JRDATETIME,
-		JRDATE,
-		JRTIME,
-		INTEGER,
-		DECIMAL,
-		GEOPOINT,
-		BINARY,  // identifies BinaryContent table
-		BOOLEAN,
-		SELECT1, // identifies SelectChoice table
-		SELECTN, // identifies SelectChoice table
-		REPEAT,
-		GROUP,
-		METADATA
-	};
-	
-	public static enum Metadata {
+	/* xform element types */
+	public static enum ElementType {
+		// xform tag types
+		STRING,
+		JRDATETIME,
+		JRDATE,
+		JRTIME,
+		INTEGER,
+		DECIMAL,
+		GEOPOINT,
+		BINARY,  // identifies BinaryContent table
+		BOOLEAN,
+		SELECT1, // identifies SelectChoice table
+		SELECTN, // identifies SelectChoice table
+		REPEAT,
+		GROUP,
+		METADATA
+	};
+	
+	public static enum Metadata {
 		/**
 		 * NOTE: the order here is the order in which these are listed.
 		 * DO NOT CHANGE!!! 
 		 */
 		META_INSTANCE_ID,
-		META_MODEL_VERSION,
-		META_UI_VERSION,
-<<<<<<< HEAD
-		META_INSTANCE_ID,
-=======
->>>>>>> e165e3d6
+		META_MODEL_VERSION,
+		META_UI_VERSION,
 		META_SUBMISSION_DATE,
-		META_IS_COMPLETE;
-		
-		public String toString() {
-			return "*" + this.name().toLowerCase().replaceAll("_", "-") + "*";
-		}
+		META_IS_COMPLETE;
+		
+		public String toString() {
+			return "*" + this.name().toLowerCase().replaceAll("_", "-") + "*";
+		}
 	};
 	
 	private static final String K_SL = "/";
-	private static final String K_COLON = ":";
-	
-	private final Metadata type;
-	private final FormDataModel fdm;
-	private final List<FormElementModel> children = new ArrayList<FormElementModel>();
-	private final FormElementModel parent;
-
-	FormElementModel(FormElementModel parent, Metadata type) {
-		fdm = null;
-		this.parent = parent;
-		this.type = type;
-	}
-	
-	FormElementModel(final FormDataModel fdm, final FormElementModel parent) {
-		this.fdm = fdm;
-		this.parent = parent;
-		this.type = null;
-		if ( parent == null ) {
+	private static final String K_COLON = ":";
+	
+	private final Metadata type;
+	private final FormDataModel fdm;
+	private final List<FormElementModel> children = new ArrayList<FormElementModel>();
+	private final FormElementModel parent;
+
+	FormElementModel(FormElementModel parent, Metadata type) {
+		fdm = null;
+		this.parent = parent;
+		this.type = type;
+	}
+	
+	FormElementModel(final FormDataModel fdm, final FormElementModel parent) {
+		this.fdm = fdm;
+		this.parent = parent;
+		this.type = null;
+		if ( parent == null ) {
 			// add the instance meta data...
-<<<<<<< HEAD
-			// the form meta data is not part of the submission form element model...
-			children.add(new FormElementModel(this, Metadata.META_INSTANCE_ID));
-			children.add(new FormElementModel(this, Metadata.META_MODEL_VERSION));
-			children.add(new FormElementModel(this, Metadata.META_UI_VERSION));
-			children.add(new FormElementModel(this, Metadata.META_SUBMISSION_DATE));
-			children.add(new FormElementModel(this, Metadata.META_IS_COMPLETE));
-=======
 			// the form meta data is not part of the submission form element model...
 			for ( Metadata m : Metadata.values() ) {
 				children.add(new FormElementModel(this, m));
-			}
->>>>>>> e165e3d6
-		}
-		
-		switch ( fdm.getElementType() ) {
-			// xform tag types
-		case STRING:
-		case JRDATETIME:
-		case JRDATE:
-		case JRTIME:
-		case INTEGER:
-		case DECIMAL:
-		case GEOPOINT:
-		case BINARY:  // identifies BinaryContent table
-		case BOOLEAN:
-		case SELECT1: // identifies SelectChoice table
-		case SELECTN: // identifies SelectChoice table
-			// no children for these...
-			break;
-		case GROUP:
-		case REPEAT:
-			// these have children...
-			for ( FormDataModel f : fdm.getChildren()) {
-				addChildHelper(f);
-			}
-			break;
-		default:
-			throw new IllegalStateException("Unexpectedly traversing hidden datatypes");
-		}
-	}
-	
-	private final void addChildHelper( FormDataModel f ) {
-		switch ( f.getElementType() ) {
-			// xform tag types
-		case STRING:
-		case JRDATETIME:
-		case JRDATE:
-		case JRTIME:
-		case INTEGER:
-		case DECIMAL:
-		case GEOPOINT:
-		case BINARY:  // identifies BinaryContent table
-		case BOOLEAN:
-		case SELECT1: // identifies SelectChoice table
-		case SELECTN: // identifies SelectChoice table
-		case GROUP:
-		case REPEAT:
-			// these are individual children...
-			children.add(new FormElementModel(f, this));
-			break;
-		case PHANTOM:
-			// phantom children are ours!
-			for ( FormDataModel ff : f.getChildren()) {
-				addChildHelper(ff);
-			}
-			break;
-		default:
-			throw new IllegalStateException("Unexpectedly traversing hidden datatypes");
-		}
-	}
-	
+			}
+		}
+		
+		switch ( fdm.getElementType() ) {
+			// xform tag types
+		case STRING:
+		case JRDATETIME:
+		case JRDATE:
+		case JRTIME:
+		case INTEGER:
+		case DECIMAL:
+		case GEOPOINT:
+		case BINARY:  // identifies BinaryContent table
+		case BOOLEAN:
+		case SELECT1: // identifies SelectChoice table
+		case SELECTN: // identifies SelectChoice table
+			// no children for these...
+			break;
+		case GROUP:
+		case REPEAT:
+			// these have children...
+			for ( FormDataModel f : fdm.getChildren()) {
+				addChildHelper(f);
+			}
+			break;
+		default:
+			throw new IllegalStateException("Unexpectedly traversing hidden datatypes");
+		}
+	}
+	
+	private final void addChildHelper( FormDataModel f ) {
+		switch ( f.getElementType() ) {
+			// xform tag types
+		case STRING:
+		case JRDATETIME:
+		case JRDATE:
+		case JRTIME:
+		case INTEGER:
+		case DECIMAL:
+		case GEOPOINT:
+		case BINARY:  // identifies BinaryContent table
+		case BOOLEAN:
+		case SELECT1: // identifies SelectChoice table
+		case SELECTN: // identifies SelectChoice table
+		case GROUP:
+		case REPEAT:
+			// these are individual children...
+			children.add(new FormElementModel(f, this));
+			break;
+		case PHANTOM:
+			// phantom children are ours!
+			for ( FormDataModel ff : f.getChildren()) {
+				addChildHelper(ff);
+			}
+			break;
+		default:
+			throw new IllegalStateException("Unexpectedly traversing hidden datatypes");
+		}
+	}
+	
 	public final boolean equals(Object obj) {
 		if ((obj == null) || !(obj instanceof FormElementModel))
 			return false;
@@ -172,8 +159,8 @@
 		return ((fdm == null) ? (ref.fdm == null) : ((ref.fdm != null) && fdm.equals(ref.fdm))) &&
 			   ((parent == null) ? (ref.parent == null) : ((ref.parent != null) && parent.equals(ref.parent))) && 
 			   (type == ref.type); 
-	}
-
+	}
+
 	/**
 	 * Returns the list of children that are in the specified form element namespaces.
 	 * 
@@ -214,98 +201,94 @@
 		}
 		return subset;
 	}
-
-	public final List<FormElementModel> getChildren() {
-		return children;
-	}
-	
-	public final FormElementModel getParent() {
-		return parent;
-	}
-
-	public final FormDataModel getFormDataModel() {
-		return fdm;
-	}
-	
-	public final Metadata getType() {
-		return type;
-	}
-
-	public final String getElementName() {
-		if ( fdm == null ) {
-			return type.toString();
-		}
-		return fdm.getElementName();
-	}
+
+	public final List<FormElementModel> getChildren() {
+		return children;
+	}
+	
+	public final FormElementModel getParent() {
+		return parent;
+	}
+
+	public final FormDataModel getFormDataModel() {
+		return fdm;
+	}
+	
+	public final Metadata getType() {
+		return type;
+	}
+
+	public final String getElementName() {
+		if ( fdm == null ) {
+			return type.toString();
+		}
+		return fdm.getElementName();
+	}
 	
 	public final String toString() {
 		return getElementName();
 	}
-	
-	public final boolean isMetadata() {
-		return (fdm == null);
-	}
-
-	public final ElementType getElementType() {
-		if ( fdm == null ) {
-			switch (type) {
-			case META_INSTANCE_ID:
-				return ElementType.STRING;
-			case META_SUBMISSION_DATE:
-				return ElementType.JRDATETIME;
-			case META_UI_VERSION:
-				return ElementType.INTEGER;
-			case META_MODEL_VERSION:
+	
+	public final boolean isMetadata() {
+		return (fdm == null);
+	}
+
+	public final ElementType getElementType() {
+		if ( fdm == null ) {
+			switch (type) {
+			case META_INSTANCE_ID:
+				return ElementType.STRING;
+			case META_SUBMISSION_DATE:
+				return ElementType.JRDATETIME;
+			case META_UI_VERSION:
+				return ElementType.INTEGER;
+			case META_MODEL_VERSION:
 				return ElementType.INTEGER;
 			case META_IS_COMPLETE:
-<<<<<<< HEAD
-				return ElementType.BOOLEAN;
-=======
 				return ElementType.BOOLEAN;
 			default:
-				throw new IllegalStateException("unhandled metadata type");
->>>>>>> e165e3d6
-			}
-		}
-		switch ( fdm.getElementType() ) {
-			// xform tag types
-		case STRING:
-			return ElementType.STRING;
-		case JRDATETIME:
-			return ElementType.JRDATETIME;
-		case JRDATE:
-			return ElementType.JRDATE;
-		case JRTIME:
-			return ElementType.JRTIME;
-		case INTEGER:
-			return ElementType.INTEGER;
-		case DECIMAL:
-			return ElementType.DECIMAL;
-		case GEOPOINT:
-			return ElementType.GEOPOINT;
-		case BINARY:  // identifies BinaryContent table
-			return ElementType.BINARY;
-		case BOOLEAN:
-			return ElementType.BOOLEAN;
-		case SELECT1: // identifies SelectChoice table
-			return ElementType.SELECT1;
-		case SELECTN: // identifies SelectChoice table
-			return ElementType.SELECTN;
-		case GROUP:
-			return ElementType.GROUP;
-		case REPEAT:
-			return ElementType.REPEAT;
-		default:
-			throw new IllegalStateException("hidden type exists within FormElementModel!");
-		}
-	}
-
-	public final String getGroupQualifiedElementName() {
-		if ( fdm == null ) {
-			return type.toString();
-		}
-		return fdm.getGroupQualifiedElementName();
-	}
+				throw new IllegalStateException("unhandled metadata type");
+			}
+		}
+		switch ( fdm.getElementType() ) {
+			// xform tag types
+		case STRING:
+			return ElementType.STRING;
+		case JRDATETIME:
+			return ElementType.JRDATETIME;
+		case JRDATE:
+			return ElementType.JRDATE;
+		case JRTIME:
+			return ElementType.JRTIME;
+		case INTEGER:
+			return ElementType.INTEGER;
+		case DECIMAL:
+			return ElementType.DECIMAL;
+		case GEOPOINT:
+			return ElementType.GEOPOINT;
+		case BINARY:  // identifies BinaryContent table
+			return ElementType.BINARY;
+		case BOOLEAN:
+			return ElementType.BOOLEAN;
+		case SELECT1: // identifies SelectChoice table
+			return ElementType.SELECT1;
+		case SELECTN: // identifies SelectChoice table
+			return ElementType.SELECTN;
+		case GROUP:
+			return ElementType.GROUP;
+		case REPEAT:
+			return ElementType.REPEAT;
+		default:
+			throw new IllegalStateException("hidden type exists within FormElementModel!");
+		}
+	}
+
+	public final String getGroupQualifiedElementName() {
+		if ( fdm == null ) {
+			return type.toString();
+		}
+		return fdm.getGroupQualifiedElementName();
+	}
 
 	/**
 	 * Used internally to construct the abstract XPath defining this FormElementModel.
@@ -356,19 +339,19 @@
 	 * 
 	 * @param elementName - name to match
 	 * @return the element or null if not found.
-	 */
-	public final FormElementModel findElementByName(String elementName) {
-		if ( elementName == null ) {
-			throw new IllegalArgumentException("null elementName passed in!");
-		}
-		
+	 */
+	public final FormElementModel findElementByName(String elementName) {
+		if ( elementName == null ) {
+			throw new IllegalArgumentException("null elementName passed in!");
+		}
+		
 		for ( FormElementModel m : children ) {
-			if ( m.getElementName().equals(elementName) ) {
-				return m;
-			}
-		}
-		return null;
-	}
+			if ( m.getElementName().equals(elementName) ) {
+				return m;
+			}
+		}
+		return null;
+	}
 	
 	////////////////////////////////////////////////////////////////////////////////
 	//  Static methods
@@ -426,4 +409,4 @@
 	public static final FormElementModel buildFormElementModelTree(FormDataModel topLevelGroup) {
 		return  new FormElementModel(topLevelGroup, null);
 	}
-}
+}