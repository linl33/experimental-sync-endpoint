/*
 * Copyright (C) 2009 Google Inc. 
 * Copyright (C) 2010 University of Washington.
 * 
 * Licensed under the Apache License, Version 2.0 (the "License"); you may not
 * use this file except in compliance with the License. You may obtain a copy of
 * the License at
 * 
 * http://www.apache.org/licenses/LICENSE-2.0
 * 
 * Unless required by applicable law or agreed to in writing, software
 * distributed under the License is distributed on an "AS IS" BASIS, WITHOUT
 * WARRANTIES OR CONDITIONS OF ANY KIND, either express or implied. See the
 * License for the specific language governing permissions and limitations under
 * the License.
 */

package org.opendatakit.aggregate.servlet;

import java.io.IOException;
import java.io.PrintWriter;
import java.util.List;

import javax.servlet.http.HttpServletRequest;
import javax.servlet.http.HttpServletResponse;

import org.apache.commons.fileupload.FileUploadException;
import org.apache.commons.fileupload.servlet.ServletFileUpload;
import org.apache.commons.logging.Log;
import org.apache.commons.logging.LogFactory;
import org.opendatakit.aggregate.ContextFactory;
import org.opendatakit.aggregate.constants.BeanDefs;
import org.opendatakit.aggregate.constants.ErrorConsts;
import org.opendatakit.aggregate.constants.HtmlUtil;
import org.opendatakit.aggregate.constants.ServletConsts;
import org.opendatakit.aggregate.constants.common.UIConsts;
import org.opendatakit.aggregate.exception.ODKConversionException;
import org.opendatakit.aggregate.exception.ODKExternalServiceException;
import org.opendatakit.aggregate.exception.ODKFormNotFoundException;
import org.opendatakit.aggregate.exception.ODKFormSubmissionsDisabledException;
import org.opendatakit.aggregate.exception.ODKIncompleteSubmissionData;
import org.opendatakit.aggregate.exception.ODKParseException;
import org.opendatakit.aggregate.externalservice.ExternalService;
import org.opendatakit.aggregate.externalservice.FormServiceCursor;
import org.opendatakit.aggregate.form.Form;
import org.opendatakit.aggregate.parser.MultiPartFormData;
import org.opendatakit.aggregate.parser.SubmissionParser;
import org.opendatakit.aggregate.submission.Submission;
import org.opendatakit.aggregate.task.UploadSubmissions;
import org.opendatakit.common.constants.BasicConsts;
import org.opendatakit.common.constants.HtmlConsts;
import org.opendatakit.common.persistence.exception.ODKDatastoreException;
import org.opendatakit.common.persistence.exception.ODKEntityPersistException;
import org.opendatakit.common.web.CallingContext;

/**
 * Servlet to process a submission from a form
 * 
 * @author wbrunette@gmail.com
 * @author mitchellsundt@gmail.com
 * 
 */
public class SubmissionServlet extends ServletUtilBase {

	private static final Log logger = LogFactory.getLog(SubmissionServlet.class);
  /**
   * Serial number for serialization
   */
  private static final long serialVersionUID = -9115712148453543651L;

  /**
   * URI from base
   */
  public static final String ADDR = UIConsts.SUBMISSION_SERVLET_ADDR;

  /**
   * Title for generated webpage
   */
  private static final String TITLE = "Submission Upload";

  /**
   * Script path to include...
   */
  private static final String UPLOAD_SCRIPT_RESOURCE = "javascript/upload_control.js";

  private static final String UPLOAD_PAGE_BODY_START = 

<<<<<<< HEAD
"    <p><b>Upload one submission into ODK Aggregate</b></p>" +
"    <p>Submissions are located under the <code>/odk/instances</code> directory on the phone's " +
"     sdcard.  This directory will contain subdirectories with names of the form: <code>formID_yyyy-mm-dd_hh-MM-ss</code></p>" +
"     <p>Within each of these subdirectories are the submission data file (named: <code>formID_yyyy-mm-dd_hh-MM-ss.xml</code>)," +
"     and zero or more associated data files for the images, audio clips, video clips, " +
"     etc. linked with this submission.</p>" +
"    <!--[if true]><p style=\"color: red;\">For a better user experience, use Chrome, Firefox or Safari</p>" +
"	  <![endif] -->" +
"     <form id=\"ie_backward_compatible_form\"" + 
=======
"<div style=\"overflow: auto;\">" +
"<p><b>Upload one submission into ODK Aggregate</b></p>" +
"<!--[if true]><p style=\"color: red;\">For a better user experience, use Chrome, Firefox or Safari</p>" +
"<![endif] -->" +
"<form id=\"ie_backward_compatible_form\"" + 
>>>>>>> e165e3d6
"                        accept-charset=\"UTF-8\" method=\"POST\" encoding=\"multipart/form-data\" enctype=\"multipart/form-data\"" + 
"                        action=\"";// emit the ADDR
  private static final String UPLOAD_PAGE_BODY_MIDDLE = "\">" +
"    <table>" +
"     <tr>" +
"        <td><label for=\"xml_submission_file\">Submission data file:</label></td>" +
"        <td><input id=\"xml_submission_file\" type=\"file\" size=\"80\"" +
"           name=\"xml_submission_file\" /></td>" +
"     </tr>" +
"     <tr>" +
"        <td><label for=\"mediaFiles\">Associated data file(s):</label></td>" +
"        <td><input id=\"mediaFiles\" type=\"file\" size=\"80,20\" name=\"datafile\" multiple /><input id=\"clear_media_files\" type=\"button\" value=\"Clear\" onClick=\"clearMediaInputField('mediaFiles')\" /></td>" +
"     </tr>" +
"     <!--[if true]>" +
"        <tr>" +
"            <td><label for=\"mediaFiles2\">Associated data file #2:</label></td>" +
"            <td><input id=\"mediaFiles2\" type=\"file\" size=\"80\" name=\"datafile\" /><input id=\"clear_media_files2\" type=\"button\" value=\"Clear\" onClick=\"clearMediaInputField('mediaFiles2')\" /></td>" +
"        </tr>" +
"        <tr>" +
"            <td><label for=\"mediaFiles3\">Associated data file #3:</label></td>" +
"            <td><input id=\"mediaFiles3\" type=\"file\" size=\"80\" name=\"datafile\" /><input id=\"clear_media_files3\" type=\"button\" value=\"Clear\" onClick=\"clearMediaInputField('mediaFiles3')\" /></td>" +
"        </tr>" +
"        <tr>" +
"            <td><label for=\"mediaFiles4\">Associated data file #4:</label></td>" +
"            <td><input id=\"mediaFiles4\" type=\"file\" size=\"80\" name=\"datafile\" /><input id=\"clear_media_files4\" type=\"button\" value=\"Clear\" onClick=\"clearMediaInputField('mediaFiles4')\" /></td>" +
"        </tr>" +
"        <tr>" +
"            <td><label for=\"mediaFiles5\">Associated data file #5:</label></td>" +
"            <td><input id=\"mediaFiles5\" type=\"file\" size=\"80\" name=\"datafile\" /><input id=\"clear_media_files5\" type=\"button\" value=\"Clear\" onClick=\"clearMediaInputField('mediaFiles5')\" /></td>" +
"        </tr>" +
"        <tr>" +
"            <td><label for=\"mediaFiles6\">Associated data file #6:</label></td>" +
"            <td><input id=\"mediaFiles6\" type=\"file\" size=\"80\" name=\"datafile\" /><input id=\"clear_media_files6\" type=\"button\" value=\"Clear\" onClick=\"clearMediaInputField('mediaFiles6')\" /></td>" +
"        </tr>" +
"        <![endif]-->" +
"     <tr>" +
"        <td><input type=\"submit\" name=\"button\" value=\"Upload Submission\" /></td>" +
"        <td />" +
"     </tr>" +
"    </table>" +
<<<<<<< HEAD
"    </form>";
=======
"    </form>" +
"<p>Submissions are located under the <code>/odk/instances</code> directory on the phone's " +
"sdcard.  This directory will contain subdirectories with names of the form: <code>formID_yyyy-mm-dd_hh-MM-ss</code></p>" +
"<p>Within each of these subdirectories are the submission data file (named: <code>formID_yyyy-mm-dd_hh-MM-ss.xml</code>)," +
"and zero or more associated data files for the images, audio clips, video clips, " +
"etc. linked with this submission.</p>" +
"</div>";
>>>>>>> e165e3d6

  /**
   * Handler for HTTP Get request that processes a form submission
   * 
   * @see javax.servlet.http.HttpServlet#doGet(javax.servlet.http.HttpServletRequest,
   *      javax.servlet.http.HttpServletResponse)
   */
  @Override
  public void doGet(HttpServletRequest req, HttpServletResponse resp) throws IOException {
   CallingContext cc = ContextFactory.getCallingContext(this, req);

   Double openRosaVersion = getOpenRosaVersion(req);
   if ( openRosaVersion != null ) {
      /*
       * If we have an OpenRosa version header, assume that this is due to a 
       * channel redirect (http: => https:) and that the request was originally
       * a HEAD request.  Reply with a response appropriate for a HEAD request.
       * 
       * It is unclear whether this is a GAE issue or a Spring Frameworks issue.
       */
	  logger.warn("Inside doGet -- replying as doHead");
      doHead(req, resp);
      return;
   }

   StringBuilder headerString = new StringBuilder();
   headerString.append("<script type=\"application/javascript\" src=\"");
   headerString.append(cc.getWebApplicationURL(UPLOAD_SCRIPT_RESOURCE));
   headerString.append("\"></script>");
   beginBasicHtmlResponse(TITLE, headerString.toString(), resp, cc );// header info
   PrintWriter out = resp.getWriter();
   out.write(UPLOAD_PAGE_BODY_START);
   out.write(cc.getWebApplicationURL(ADDR));
   out.write(UPLOAD_PAGE_BODY_MIDDLE);
   finishBasicHtmlResponse(resp);
  }

  /**
   * Handler for HTTP head request.  This is used to verify that channel
   * security and authentication have been properly established. 
   */
  @Override
  protected void doHead(HttpServletRequest req, HttpServletResponse resp)
         throws IOException {
   CallingContext cc = ContextFactory.getCallingContext(this, req);
   logger.info("Inside doHead");

   addOpenRosaHeaders(resp);
   String serverUrl = cc.getServerURL();
   String url = serverUrl +  BasicConsts.FORWARDSLASH + ADDR;
   resp.setHeader("Location", url);
   resp.setStatus(204); // no content...
  }

  /**
   * Handler for HTTP post request that processes a form submission Currently
   * supports plain/xml and multipart
   * 
   * @see javax.servlet.http.HttpServlet#doGet(javax.servlet.http.HttpServletRequest,
   *      javax.servlet.http.HttpServletResponse)
   */
  @Override
  public void doPost(HttpServletRequest req, HttpServletResponse resp) throws IOException {
   CallingContext cc = ContextFactory.getCallingContext(this, req);

   Double openRosaVersion = getOpenRosaVersion(req);
   String isIncompleteFlag = null;
    try {
      SubmissionParser submissionParser = null;
      if (ServletFileUpload.isMultipartContent(req)) {
      MultiPartFormData uploadedSubmissionItems = new MultiPartFormData(req);
        isIncompleteFlag = uploadedSubmissionItems.getSimpleFormField(ServletConsts.TRANSFER_IS_INCOMPLETE);
        submissionParser = new SubmissionParser(uploadedSubmissionItems, cc);
      } else {
        // TODO: check that it is the proper types we can deal with
        // XML received, we hope...
        submissionParser = new SubmissionParser(req.getInputStream(), cc);
      }

      // TODO: mitch are we assuming the submissionParser always persists?
      Form form = Form.retrieveForm(submissionParser.getSubmissionFormId(), cc);
      Submission submission = submissionParser.getSubmission();

      // send information to remote servers that need to be notified
      List<ExternalService> tmp = FormServiceCursor.getExternalServicesForForm(form, cc);
      UploadSubmissions uploadTask = (UploadSubmissions) cc.getBean(BeanDefs.UPLOAD_TASK_BEAN);

      // publication failures should not fail the submission...
      try {
	     CallingContext ccDaemon = ContextFactory.getCallingContext(this, req);
	     ccDaemon.setAsDaemon(true);
	     for (ExternalService rs : tmp) {
	        uploadTask.createFormUploadTask(rs.getFormServiceCursor(), ccDaemon);
	     }
      } catch (ODKExternalServiceException e) {
          logger.info("Publishing enqueue failure (this is recoverable) - " + e.getMessage());
          e.printStackTrace();
      }
      
      // form full url including scheme...
     String serverUrl = cc.getServerURL();
     String url = serverUrl +  BasicConsts.FORWARDSLASH + ADDR;
     resp.setHeader("Location", url);

     resp.setStatus(HttpServletResponse.SC_CREATED);
      if ( openRosaVersion == null ) {
    	logger.info("Successful non-OpenRosa submission");

        resp.setContentType(HtmlConsts.RESP_TYPE_HTML);
        resp.setCharacterEncoding(HtmlConsts.UTF8_ENCODE);
        PrintWriter out = resp.getWriter();
        out.write(HtmlConsts.HTML_OPEN);
        out.write(HtmlConsts.BODY_OPEN);
        out.write("Successful submission upload.  Click ");
        out.write(HtmlUtil.createHref(cc.getWebApplicationURL(ADDR), "here"));
        out.write(" to return to upload submissions page.");
        out.write(HtmlConsts.BODY_CLOSE);
        out.write(HtmlConsts.HTML_CLOSE);
      } else {
    	logger.info("Successful OpenRosa submission");

  	    addOpenRosaHeaders(resp);
        resp.setContentType(HtmlConsts.RESP_TYPE_XML);
        resp.setCharacterEncoding(HtmlConsts.UTF8_ENCODE);
        PrintWriter out = resp.getWriter();
        out.write("<OpenRosaResponse xmlns=\"http://openrosa.org/http/response\">");
        if ( isIncompleteFlag != null && isIncompleteFlag.compareToIgnoreCase("YES") == 0) {
           out.write("<message>partial submission upload was successful!</message>");
        } else {
           out.write("<message>full submission upload was successful!</message>");
        }
        out.write("</OpenRosaResponse>");
      }
    } catch (ODKFormNotFoundException e) {
      e.printStackTrace();
      logger.warn("Form not found - " + e.getMessage());
      odkIdNotFoundError(resp);
    } catch (ODKParseException e) {
      logger.warn("Parsing failure - " + e.getMessage());
      e.printStackTrace();
      resp.sendError(HttpServletResponse.SC_BAD_REQUEST, ErrorConsts.PARSING_PROBLEM);
    } catch (ODKEntityPersistException e) {
      logger.error("Persist failure - " + e.getMessage());
      e.printStackTrace();
      resp.sendError(HttpServletResponse.SC_INTERNAL_SERVER_ERROR, ErrorConsts.PARSING_PROBLEM);
   } catch (ODKIncompleteSubmissionData e) {
      logger.warn("Incomplete submission failure - " + e.getMessage());
      e.printStackTrace();
      resp.sendError(HttpServletResponse.SC_BAD_REQUEST, ErrorConsts.PARSING_PROBLEM);
    } catch (ODKConversionException e) {
      logger.warn("Datatype casting failure - " + e.getMessage());
      e.printStackTrace();
      resp.sendError(HttpServletResponse.SC_BAD_REQUEST, ErrorConsts.PARSING_PROBLEM);
    } catch (ODKDatastoreException e) {
      logger.error("Datastore failure - " + e.getMessage());
      e.printStackTrace();
      resp.sendError(HttpServletResponse.SC_INTERNAL_SERVER_ERROR, ErrorConsts.PARSING_PROBLEM);
    } catch (FileUploadException e) {
      logger.warn("Attachments parsing failure - " + e.getMessage());
      e.printStackTrace();
      resp.sendError(HttpServletResponse.SC_BAD_REQUEST, ErrorConsts.PARSING_PROBLEM);
    } catch (ODKFormSubmissionsDisabledException e) {
      logger.warn("Form submission disabled - " + e.getMessage());
	  e.printStackTrace();
      resp.sendError(HttpServletResponse.SC_BAD_REQUEST, ErrorConsts.FORM_DOES_NOT_ALLOW_SUBMISSIONS);
	} catch (Exception e) {
	  logger.error("Unexpected exception: " + e.getMessage());
	  e.printStackTrace();
	  resp.sendError(HttpServletResponse.SC_INTERNAL_SERVER_ERROR, "Unexpected exception");
	}
  }
}<|MERGE_RESOLUTION|>--- conflicted
+++ resolved
@@ -85,23 +85,11 @@
 
   private static final String UPLOAD_PAGE_BODY_START = 
 
-<<<<<<< HEAD
-"    <p><b>Upload one submission into ODK Aggregate</b></p>" +
-"    <p>Submissions are located under the <code>/odk/instances</code> directory on the phone's " +
-"     sdcard.  This directory will contain subdirectories with names of the form: <code>formID_yyyy-mm-dd_hh-MM-ss</code></p>" +
-"     <p>Within each of these subdirectories are the submission data file (named: <code>formID_yyyy-mm-dd_hh-MM-ss.xml</code>)," +
-"     and zero or more associated data files for the images, audio clips, video clips, " +
-"     etc. linked with this submission.</p>" +
-"    <!--[if true]><p style=\"color: red;\">For a better user experience, use Chrome, Firefox or Safari</p>" +
-"	  <![endif] -->" +
-"     <form id=\"ie_backward_compatible_form\"" + 
-=======
 "<div style=\"overflow: auto;\">" +
 "<p><b>Upload one submission into ODK Aggregate</b></p>" +
 "<!--[if true]><p style=\"color: red;\">For a better user experience, use Chrome, Firefox or Safari</p>" +
 "<![endif] -->" +
 "<form id=\"ie_backward_compatible_form\"" + 
->>>>>>> e165e3d6
 "                        accept-charset=\"UTF-8\" method=\"POST\" encoding=\"multipart/form-data\" enctype=\"multipart/form-data\"" + 
 "                        action=\"";// emit the ADDR
   private static final String UPLOAD_PAGE_BODY_MIDDLE = "\">" +
@@ -142,9 +130,6 @@
 "        <td />" +
 "     </tr>" +
 "    </table>" +
-<<<<<<< HEAD
-"    </form>";
-=======
 "    </form>" +
 "<p>Submissions are located under the <code>/odk/instances</code> directory on the phone's " +
 "sdcard.  This directory will contain subdirectories with names of the form: <code>formID_yyyy-mm-dd_hh-MM-ss</code></p>" +
@@ -152,7 +137,6 @@
 "and zero or more associated data files for the images, audio clips, video clips, " +
 "etc. linked with this submission.</p>" +
 "</div>";
->>>>>>> e165e3d6
 
   /**
    * Handler for HTTP Get request that processes a form submission
