/*
 * Copyright (C) 2011 University of Washington
 *
 * Licensed under the Apache License, Version 2.0 (the "License"); you may not
 * use this file except in compliance with the License. You may obtain a copy of
 * the License at
 *
 * http://www.apache.org/licenses/LICENSE-2.0
 *
 * Unless required by applicable law or agreed to in writing, software
 * distributed under the License is distributed on an "AS IS" BASIS, WITHOUT
 * WARRANTIES OR CONDITIONS OF ANY KIND, either express or implied. See the
 * License for the specific language governing permissions and limitations under
 * the License.
 */

package org.opendatakit.aggregate.constants.common;

public class UIConsts {
<<<<<<< HEAD
  public static final String VERSION_STRING = "v1.3.4 Production";
=======
  public static final String VERSION_STRING = "v1.4 Production";
>>>>>>> 1a7847e2

  public static final String URI_DEFAULT = "no uuid";
  public static final String FSC_URI_PARAM = "fsc";
  public static final String PREVIEW_PARAM = "previewImage";
  public static final String PREVIEW_SET = "&" + PREVIEW_PARAM + "=true";
  public static final String PREVIEW_IMAGE_STYLENAME = "thumbnail";
  public static final String HOST_PAGE_BASE_ADDR = "Aggregate.html";
  public static final String VERTICAL_FLOW_PANEL_STYLENAME = "verticalFlowPanel";

  public static final String FILTER_NONE = "none";

  public static final String FORM_UPLOAD_SERVLET_ADDR = "formUpload";
  public static final String SERVICE_ACCOUNT_PRIVATE_KEY_UPLOAD_ADDR = "ssl/oauth2-service-account";
  
  // url pattern for uploading files associated with ODKTables tables
  public static final String TABLE_FILE_UPLOAD_SERVLET_ADDR = 
      "tableFileUpload";
  // url pattern for downloading files associated with odktables tables
  public static final String TABLE_FILE_DOWNLOAD_SERVLET_ADDR = 
      "tableFileDownload";
  // url pattern for uploading a table from a CSV file
  public static final String UPLOAD_TABLE_FROM_CSV_SERVLET_ADDR = 
      "uploadTableFromCSV";

  public static final String SUBMISSION_SERVLET_ADDR = "submission";
  public static final String ERROR_NO_FILTERS = "You need at least one filter to save a group.";
  public static final String ERROR_NO_NAME = "You need to provide a name for this filter group to continue";
  public static final String PROMPT_FOR_NAME_TXT = "Please enter a name for this group";
  public static final String REPROMPT_FOR_NAME_TXT = "That group already exists. Please enter a new name";
  public static final String PROMPT_FOR_REDCAP_APIKEY_TXT = "Please enter the REDCap API Key to access this server";
  public static final String REPROMPT_FOR_REDCAP_APIKEY_TXT = "That is not a valid REDCap API Key. Please enter the REDCap API Key to access this server";
  public static final String PROMPT_FOR_EMAIL_TXT = "Please enter the e-mail address that will be granted access to these documents";
  public static final String REPROMPT_FOR_EMAIL_TXT = "That is not a valid e-mail address. Please enter the e-mail address that will be granted access to these documents";

}
<|MERGE_RESOLUTION|>--- conflicted
+++ resolved
@@ -1,59 +1,55 @@
-/*
- * Copyright (C) 2011 University of Washington
- *
- * Licensed under the Apache License, Version 2.0 (the "License"); you may not
- * use this file except in compliance with the License. You may obtain a copy of
- * the License at
- *
- * http://www.apache.org/licenses/LICENSE-2.0
- *
- * Unless required by applicable law or agreed to in writing, software
- * distributed under the License is distributed on an "AS IS" BASIS, WITHOUT
- * WARRANTIES OR CONDITIONS OF ANY KIND, either express or implied. See the
- * License for the specific language governing permissions and limitations under
- * the License.
- */
-
-package org.opendatakit.aggregate.constants.common;
-
-public class UIConsts {
-<<<<<<< HEAD
-  public static final String VERSION_STRING = "v1.3.4 Production";
-=======
-  public static final String VERSION_STRING = "v1.4 Production";
->>>>>>> 1a7847e2
-
-  public static final String URI_DEFAULT = "no uuid";
-  public static final String FSC_URI_PARAM = "fsc";
-  public static final String PREVIEW_PARAM = "previewImage";
-  public static final String PREVIEW_SET = "&" + PREVIEW_PARAM + "=true";
-  public static final String PREVIEW_IMAGE_STYLENAME = "thumbnail";
-  public static final String HOST_PAGE_BASE_ADDR = "Aggregate.html";
-  public static final String VERTICAL_FLOW_PANEL_STYLENAME = "verticalFlowPanel";
-
-  public static final String FILTER_NONE = "none";
-
-  public static final String FORM_UPLOAD_SERVLET_ADDR = "formUpload";
-  public static final String SERVICE_ACCOUNT_PRIVATE_KEY_UPLOAD_ADDR = "ssl/oauth2-service-account";
-  
-  // url pattern for uploading files associated with ODKTables tables
-  public static final String TABLE_FILE_UPLOAD_SERVLET_ADDR = 
-      "tableFileUpload";
-  // url pattern for downloading files associated with odktables tables
-  public static final String TABLE_FILE_DOWNLOAD_SERVLET_ADDR = 
-      "tableFileDownload";
-  // url pattern for uploading a table from a CSV file
-  public static final String UPLOAD_TABLE_FROM_CSV_SERVLET_ADDR = 
-      "uploadTableFromCSV";
-
-  public static final String SUBMISSION_SERVLET_ADDR = "submission";
-  public static final String ERROR_NO_FILTERS = "You need at least one filter to save a group.";
-  public static final String ERROR_NO_NAME = "You need to provide a name for this filter group to continue";
-  public static final String PROMPT_FOR_NAME_TXT = "Please enter a name for this group";
-  public static final String REPROMPT_FOR_NAME_TXT = "That group already exists. Please enter a new name";
-  public static final String PROMPT_FOR_REDCAP_APIKEY_TXT = "Please enter the REDCap API Key to access this server";
-  public static final String REPROMPT_FOR_REDCAP_APIKEY_TXT = "That is not a valid REDCap API Key. Please enter the REDCap API Key to access this server";
-  public static final String PROMPT_FOR_EMAIL_TXT = "Please enter the e-mail address that will be granted access to these documents";
-  public static final String REPROMPT_FOR_EMAIL_TXT = "That is not a valid e-mail address. Please enter the e-mail address that will be granted access to these documents";
-
-}
+/*
+ * Copyright (C) 2011 University of Washington
+ *
+ * Licensed under the Apache License, Version 2.0 (the "License"); you may not
+ * use this file except in compliance with the License. You may obtain a copy of
+ * the License at
+ *
+ * http://www.apache.org/licenses/LICENSE-2.0
+ *
+ * Unless required by applicable law or agreed to in writing, software
+ * distributed under the License is distributed on an "AS IS" BASIS, WITHOUT
+ * WARRANTIES OR CONDITIONS OF ANY KIND, either express or implied. See the
+ * License for the specific language governing permissions and limitations under
+ * the License.
+ */
+
+package org.opendatakit.aggregate.constants.common;
+
+public class UIConsts {
+  public static final String VERSION_STRING = "v1.4 Production";
+
+  public static final String URI_DEFAULT = "no uuid";
+  public static final String FSC_URI_PARAM = "fsc";
+  public static final String PREVIEW_PARAM = "previewImage";
+  public static final String PREVIEW_SET = "&" + PREVIEW_PARAM + "=true";
+  public static final String PREVIEW_IMAGE_STYLENAME = "thumbnail";
+  public static final String HOST_PAGE_BASE_ADDR = "Aggregate.html";
+  public static final String VERTICAL_FLOW_PANEL_STYLENAME = "verticalFlowPanel";
+
+  public static final String FILTER_NONE = "none";
+
+  public static final String FORM_UPLOAD_SERVLET_ADDR = "formUpload";
+  public static final String SERVICE_ACCOUNT_PRIVATE_KEY_UPLOAD_ADDR = "ssl/oauth2-service-account";
+  
+  // url pattern for uploading files associated with ODKTables tables
+  public static final String TABLE_FILE_UPLOAD_SERVLET_ADDR = 
+      "tableFileUpload";
+  // url pattern for downloading files associated with odktables tables
+  public static final String TABLE_FILE_DOWNLOAD_SERVLET_ADDR = 
+      "tableFileDownload";
+  // url pattern for uploading a table from a CSV file
+  public static final String UPLOAD_TABLE_FROM_CSV_SERVLET_ADDR = 
+      "uploadTableFromCSV";
+
+  public static final String SUBMISSION_SERVLET_ADDR = "submission";
+  public static final String ERROR_NO_FILTERS = "You need at least one filter to save a group.";
+  public static final String ERROR_NO_NAME = "You need to provide a name for this filter group to continue";
+  public static final String PROMPT_FOR_NAME_TXT = "Please enter a name for this group";
+  public static final String REPROMPT_FOR_NAME_TXT = "That group already exists. Please enter a new name";
+  public static final String PROMPT_FOR_REDCAP_APIKEY_TXT = "Please enter the REDCap API Key to access this server";
+  public static final String REPROMPT_FOR_REDCAP_APIKEY_TXT = "That is not a valid REDCap API Key. Please enter the REDCap API Key to access this server";
+  public static final String PROMPT_FOR_EMAIL_TXT = "Please enter the e-mail address that will be granted access to these documents";
+  public static final String REPROMPT_FOR_EMAIL_TXT = "That is not a valid e-mail address. Please enter the e-mail address that will be granted access to these documents";
+
+}