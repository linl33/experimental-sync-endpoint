--- conflicted
+++ resolved
@@ -34,10 +34,6 @@
 import org.opendatakit.aggregate.odktables.rest.entity.OdkTablesFileManifest;
 import org.opendatakit.aggregate.odktables.rest.entity.OdkTablesFileManifestEntry;
 import org.opendatakit.aggregate.odktables.security.TablesUserPermissions;
-<<<<<<< HEAD
-import org.opendatakit.aggregate.odktables.security.TablesUserPermissionsImpl;
-=======
->>>>>>> e47216d6
 import org.opendatakit.common.persistence.exception.ODKDatastoreException;
 import org.opendatakit.common.persistence.exception.ODKEntityNotFoundException;
 import org.opendatakit.common.persistence.exception.ODKTaskLockException;
@@ -55,22 +51,8 @@
   private final String appId;
   private final CallingContext cc;
 
-<<<<<<< HEAD
   public FileManifestServiceImpl(UriInfo info, String appId, CallingContext cc)
       throws ODKEntityNotFoundException, ODKDatastoreException {
-=======
-  private CallingContext cc;
-  private String appId;
-  private TablesUserPermissions userPermissions;
-  private UriInfo info;
-
-  public FileManifestServiceImpl(@Context ServletContext sc, @Context HttpServletRequest req, @Context HttpHeaders httpHeaders,
-      @Context UriInfo info) throws ODKDatastoreException, PermissionDeniedException, ODKTaskLockException {
-    ServiceUtils.examineRequest(sc, req, httpHeaders);
-    this.cc = ContextFactory.getCallingContext(sc, req);
-    this.userPermissions = ContextFactory.getTablesUserPermissions(cc);
-    this.appId = ContextFactory.getOdkTablesAppId(cc);
->>>>>>> e47216d6
     this.info = info;
     this.appId = appId;
     this.cc = cc;
