--- conflicted
+++ resolved
@@ -40,15 +40,9 @@
 	 */
   private static final long serialVersionUID = -6624997293167731653L;
 
-<<<<<<< HEAD
-=======
   /**
    * The tableId containing this elementKey
    */
-  @Attribute(required = true)
-  private String tableId;
-
->>>>>>> e47216d6
   /**
    * The fully qualified key for this element. If this is a retained field,
    * (see isUnitOfRetention, below) then this is the element's database
@@ -128,11 +122,6 @@
    */
   private String elementType;
 
-<<<<<<< HEAD
-  @JsonProperty(required = false)
-  private String listChildElementKeys;
-
-=======
   /**
    * JSON serialization of an array of strings. Each value in the
    * array identifies an elementKey of a nested field within this
@@ -147,7 +136,7 @@
    * Otherwise, the serialization is an object and the nested
    * field is retrieved via the elementName of that field.
    */
-  @Attribute(required = false)
+  @JsonProperty(required = false)
   private String listChildElementKeys;
 
   /**
@@ -158,10 +147,6 @@
    * or their descendants are columns in the backing database
    * table.
    */
-  @Attribute(required = true)
-  private int isUnitOfRetention;
-
->>>>>>> e47216d6
   @SuppressWarnings("unused")
   private Column() {
   }
