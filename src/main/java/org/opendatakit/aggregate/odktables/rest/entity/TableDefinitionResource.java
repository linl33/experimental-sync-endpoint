--- conflicted
+++ resolved
@@ -23,21 +23,14 @@
 @JacksonXmlRootElement(localName="tableDefinitionResource")
 public class TableDefinitionResource extends TableDefinition {
 
-<<<<<<< HEAD
-  private String selfUri;
-
-=======
   /**
    * Get this same TableDefinitionResource.
    */
-  @Element(required = true)
   private String selfUri;
 
   /**
    * Get the TableResource for this tableId.
    */
-  @Element(required = true)
->>>>>>> e47216d6
   private String tableUri;
 
   @SuppressWarnings("unused")
