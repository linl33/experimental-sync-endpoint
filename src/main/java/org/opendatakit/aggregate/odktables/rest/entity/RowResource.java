/*
 * Copyright (C) 2012-2013 University of Washington
 *
 * Licensed under the Apache License, Version 2.0 (the "License"); you may not
 * use this file except in compliance with the License. You may obtain a copy of
 * the License at
 *
 * http://www.apache.org/licenses/LICENSE-2.0
 *
 * Unless required by applicable law or agreed to in writing, software
 * distributed under the License is distributed on an "AS IS" BASIS, WITHOUT
 * WARRANTIES OR CONDITIONS OF ANY KIND, either express or implied. See the
 * License for the specific language governing permissions and limitations under
 * the License.
 */

package org.opendatakit.aggregate.odktables.rest.entity;

import com.fasterxml.jackson.dataformat.xml.annotation.JacksonXmlRootElement;


@JacksonXmlRootElement(localName="rowResource")
public class RowResource extends Row {

<<<<<<< HEAD
  private String selfUri;

=======
  /**
   * The URL that returns this RowResource.
   */
  @Element(required = true)
  private String selfUri;

  /**
   * The URL that returns the TableResource for this row's table.
   */
  @Element(required = true)
>>>>>>> e47216d6
  private String tableUri;

  @SuppressWarnings("unused")
  private RowResource() {
  }

  public RowResource(Row row) {
    super(row);
  }

  public String getSelfUri() {
    return this.selfUri;
  }

  public String getTableUri() {
    return this.tableUri;
  }

  public void setSelfUri(final String selfUri) {
    this.selfUri = selfUri;
  }

  public void setTableUri(final String tableUri) {
    this.tableUri = tableUri;
  }

  @Override
  public boolean equals(final Object o) {
    if (o == this)
      return true;
    if (!(o instanceof RowResource))
      return false;
    final RowResource other = (RowResource) o;
    if (!other.canEqual((java.lang.Object) this))
      return false;
    if (!super.equals(o))
      return false;
    if (this.getSelfUri() == null ? other.getSelfUri() != null : !this.getSelfUri().equals(
        (java.lang.Object) other.getSelfUri()))
      return false;
    if (this.getTableUri() == null ? other.getTableUri() != null : !this.getTableUri().equals(
        (java.lang.Object) other.getTableUri()))
      return false;
    return true;
  }

  public boolean canEqual(final Object other) {
    return other instanceof RowResource;
  }

  @Override
  public int hashCode() {
    final int PRIME = 31;
    int result = 1;
    result = result * PRIME + super.hashCode();
    result = result * PRIME + (this.getSelfUri() == null ? 0 : this.getSelfUri().hashCode());
    result = result * PRIME + (this.getTableUri() == null ? 0 : this.getTableUri().hashCode());
    return result;
  }

  public String toString() {
    return "RowResource(super=" + super.toString() + ", selfUri=" + this.getSelfUri()
        + ", tableUri=" + this.getTableUri() + ")";
  }

}<|MERGE_RESOLUTION|>--- conflicted
+++ resolved
@@ -22,21 +22,14 @@
 @JacksonXmlRootElement(localName="rowResource")
 public class RowResource extends Row {
 
-<<<<<<< HEAD
-  private String selfUri;
-
-=======
   /**
    * The URL that returns this RowResource.
    */
-  @Element(required = true)
   private String selfUri;
 
   /**
    * The URL that returns the TableResource for this row's table.
    */
-  @Element(required = true)
->>>>>>> e47216d6
   private String tableUri;
 
   @SuppressWarnings("unused")
