--- conflicted
+++ resolved
@@ -188,14 +188,9 @@
    *           if no table with the given table id was found
    * @throws ODKDatastoreException
    */
-<<<<<<< HEAD
-  public TableEntry getTableNullSafe(String tableId) 
-      throws ODKEntityNotFoundException, ODKDatastoreException {
-=======
   public TableEntry getTableNullSafe(String tableId) throws ODKEntityNotFoundException,
       ODKDatastoreException {
     Validate.notNull(tableId);
->>>>>>> 40cd35de
     Validate.notEmpty(tableId);
     // get table entry entity
     Entity entryEntity = DbTableEntry.getRelation(cc).getEntity(tableId, cc);
@@ -222,26 +217,19 @@
    * @throws ODKEntityPersistException
    * @throws ODKDatastoreException
    */
-<<<<<<< HEAD
   public TableEntry createTable(String tableId, String tableKey,
       String dbTableName, TableType type, String tableIdAccessControls,
       List<Column> columns, List<OdkTablesKeyValueStoreEntry> kvsEntries) 
           throws ODKEntityPersistException, 
       ODKDatastoreException, TableAlreadyExistsException {
-    Validate.notEmpty(tableId);
+	Validate.notNull(tableId);
+    Validate.notEmpty(tableId);
+	Validate.notNull(tableKey);
     Validate.notEmpty(tableKey);
+	Validate.notNull(dbTableName);
     Validate.notEmpty(dbTableName);
     Validate.notNull(type);
     // tableIdAccessControls can be null.
-=======
-  public TableEntry createTable(String tableId, String tableName, List<Column> columns,
-      String metadata) throws ODKEntityPersistException, ODKDatastoreException,
-      TableAlreadyExistsException {
-    Validate.notNull(tableId);
-    Validate.notEmpty(tableId);
-    Validate.notNull(tableName);
-    Validate.notEmpty(tableName);
->>>>>>> 40cd35de
     Validate.noNullElements(columns);
     
     // the hope here is that it creates an empty table in the db after a single
