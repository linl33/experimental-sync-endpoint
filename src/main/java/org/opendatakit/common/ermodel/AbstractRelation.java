--- conflicted
+++ resolved
@@ -1,842 +1,768 @@
-/**
- * Copyright (C) 2011 University of Washington
- * 
- * Licensed under the Apache License, Version 2.0 (the "License"); you may not use this file except
- * in compliance with the License. You may obtain a copy of the License at
- * 
- * http://www.apache.org/licenses/LICENSE-2.0
- * 
- * Unless required by applicable law or agreed to in writing, software distributed under the License
- * is distributed on an "AS IS" BASIS, WITHOUT WARRANTIES OR CONDITIONS OF ANY KIND, either express
- * or implied. See the License for the specific language governing permissions and limitations under
- * the License.
- */
-package org.opendatakit.common.ermodel;
-
-import java.math.BigDecimal;
-import java.util.ArrayList;
-import java.util.Date;
-import java.util.HashMap;
-import java.util.HashSet;
-import java.util.List;
-import java.util.Map;
-import java.util.Set;
-
-import org.opendatakit.common.persistence.CommonFieldsBase;
-import org.opendatakit.common.persistence.DataField;
-import org.opendatakit.common.persistence.Datastore;
-import org.opendatakit.common.persistence.EntityKey;
-import org.opendatakit.common.persistence.Query;
-import org.opendatakit.common.persistence.exception.ODKDatastoreException;
-import org.opendatakit.common.persistence.exception.ODKEntityNotFoundException;
-import org.opendatakit.common.persistence.exception.ODKEntityPersistException;
-import org.opendatakit.common.persistence.exception.ODKOverQuotaException;
-import org.opendatakit.common.security.User;
-import org.opendatakit.common.utils.WebUtils;
-import org.opendatakit.common.web.CallingContext;
-
-/**
- * Base class for user-defined relations. The constructors assume that the name
- * of the table is UPPER_CASE only, as are the names of the DataFields in the
- * relation.
- * 
- * @author mitchellsundt@gmail.com
- * 
- */
-public class AbstractRelation implements Relation {
-
-	/**
-	 * Standard constructor. Use for tables your application knows about and
-	 * manipulates directly.
-	 * 
-	 * @param tableName
-	 *            must be UPPER_CASE beginning with an upper case letter. The
-	 *            actual table name in the datastore will have 3 leading
-	 *            underscores.
-	 * @param fields
-	 * @param cc
-	 * @throws ODKDatastoreException
-	 */
-	protected AbstractRelation(String tableName, List<DataField> fields,
-			CallingContext cc) throws ODKDatastoreException {
-		if (!tableName.matches(Relation.VALID_UPPER_CASE_NAME_REGEX)
-				|| tableName.contains("__") || tableName.startsWith("_")) {
-			throw new IllegalArgumentException(
-					"Expected an UPPER_CASE table name beginning with an upper case letter.");
-		}
-		this.backingTableName = "___" + tableName;
-		if (backingTableName.length() > Relation.MAX_PERSISTENCE_NAME_LENGTH) {
-			throw new IllegalArgumentException(
-					"Backing table name is too long: " + backingTableName);
-		}
-		this.namespace = TableNamespace.EXTENSION;
-		initialize(fields, cc);
-	}
-
-	/**
-	 * Use this constructor to place tableNames in a new namespace. This is
-	 * useful if you are dynamically creating tables. It allows those tables to
-	 * be in a different namespace from the tables your app uses to keep track
-	 * of everything. Aggregate, for example, ensures that submission tables
-	 * start with an alphabetic character, and that internal tracking tables
-	 * start with a leading underscore ('_').
-	 * 
-	 * TableNames cannot collide if their namespaces are different. Namespaces
-	 * should be short 2-4 character prefixes. The overall length of the table
-	 * names in the database are limited to about 64 characters, so you want to
-	 * use short names.
-	 * 
-	 * @param namespace
-	 *            must be UPPER_CASE beginning with an upper case letter.
-	 * @param tableName
-	 *            must be UPPER_CASE beginning with an upper case letter. The
-	 *            actual table name in the datastore will be composed of 2
-	 *            leading underscores, the namespace string, 2 underscores, and
-	 *            this tableName string.
-	 * @param fields
-	 * @param cc
-	 * @throws ODKDatastoreException
-	 */
-	protected AbstractRelation(String namespace, String tableName,
-			List<DataField> fields, CallingContext cc)
-			throws ODKDatastoreException {
-		if (!namespace.matches(Relation.VALID_UPPER_CASE_NAME_REGEX)
-				|| namespace.contains("__") || namespace.startsWith("_")) {
-			throw new IllegalArgumentException(
-					"Expected an UPPER_CASE namespace name beginning with an upper case letter.");
-		}
-		if (!tableName.matches(Relation.VALID_UPPER_CASE_NAME_REGEX)
-				|| tableName.contains("__") || tableName.startsWith("_")) {
-			throw new IllegalArgumentException(
-					"Expected an UPPER_CASE table name beginning with an upper case letter.");
-		}
-		this.backingTableName = "__" + namespace + "__" + tableName;
-		if (backingTableName.length() > Relation.MAX_PERSISTENCE_NAME_LENGTH) {
-			throw new IllegalArgumentException(
-					"Backing table name is too long: " + backingTableName);
-		}
-		this.namespace = TableNamespace.EXTENSION;
-		initialize(fields, cc);
-	}
-
-	/**
-	 * This is primarily for accessing the existing tables of form submissions
-	 * or the Aggregate internal data model. If you aren't accessing those, you
-	 * should not be using this constructor.
-	 * 
-	 * @param type
-	 * @param tableName
-	 * @param fields
-	 * @param cc
-	 * @throws ODKDatastoreException
-	 */
-	protected AbstractRelation(TableNamespace type, String tableName,
-			List<DataField> fields, CallingContext cc)
-			throws ODKDatastoreException {
-		Datastore ds = cc.getDatastore();
-		User user = cc.getCurrentUser();
-
-		if (!tableName.matches(Relation.VALID_UPPER_CASE_NAME_REGEX)) {
-			throw new IllegalArgumentException(
-					"Expected an UPPER_CASE table name.");
-		}
-
-		if (tableName.length() > Relation.MAX_PERSISTENCE_NAME_LENGTH) {
-			throw new IllegalArgumentException(
-					"Backing table name is too long: " + tableName);
-		}
-
-		switch (type) {
-		case SUBMISSIONS:
-			// submissions tables never start with a leading underscore.
-			if (tableName.charAt(0) == '_') {
-				throw new IllegalArgumentException(
-						"Invalid Table namespace for tableName: " + tableName);
-			}
-			backingTableName = tableName;
-			namespace = TableNamespace.SUBMISSIONS;
-			// don't proceed if the table doesn't exist
-			if (!ds.hasRelation(ds.getDefaultSchemaName(), tableName, user)) {
-				throw new IllegalArgumentException(
-						"Submissions table does not exist");
-			}
-			break;
-		case INTERNALS:
-			// internal tables to Aggregate start with an underscore
-			// followed by an alphanumeric character.
-			if (tableName.charAt(0) != '_' || tableName.charAt(1) == '_') {
-				throw new IllegalArgumentException(
-						"Invalid Table namespace for tableName: " + tableName);
-			}
-			backingTableName = tableName;
-			namespace = TableNamespace.INTERNALS;
-			// don't proceed if the table doesn't exist
-			if (!ds.hasRelation(ds.getDefaultSchemaName(), tableName, user)) {
-				throw new IllegalArgumentException(
-						"Submissions table does not exist");
-			}
-			break;
-		case EXTENSION:
-			// extensions start with at least two underscores...
-			if (tableName.charAt(0) != '_' || tableName.charAt(1) != '_') {
-				throw new IllegalArgumentException(
-						"Invalid Table namespace for tableName: " + tableName);
-			}
-			backingTableName = tableName;
-			namespace = TableNamespace.EXTENSION;
-			break;
-		default:
-			throw new IllegalStateException("Unexpected TableNamespace value");
-		}
-		initialize(fields, cc);
-	}
-
-	/**
-	 * Create a new entity. This entity does not exist in the database until you
-	 * put() it there.
-	 * 
-	 * @param cc
-	 * @return
-	 */
-	public Entity newEntity(CallingContext cc) {
-		Datastore ds = cc.getDatastore();
-		User user = cc.getCurrentUser();
-
-		return new EntityImpl(ds.createEntityUsingRelation(prototype, user));
-	}
-
-	/**
-	 * Create a new entity. This entity does not exist in the database until you
-	 * put() it there.
-	 * 
-	 * @param uri
-	 *            the primary key for this new entity. The key must be a string
-	 *            less than 80 characters long. It should be in a URI-style
-	 *            format -- meaning that it has a namespace identifier followed
-	 *            by a colon, followed by a string in that namespace. The
-	 *            default is a uri in the UUID namespace. You can construct one
-	 *            of these UUID uris using CommonFieldsBase.newUri().
-	 * 
-	 *            Those are of the form:
-	 *            "uuid:371adf05-3cea-4e11-b56c-3b3a1ec25761"
-	 * @param cc
-	 * @return
-	 */
-	public Entity newEntity(String uri, CallingContext cc) {
-		Datastore ds = cc.getDatastore();
-		User user = cc.getCurrentUser();
-
-		if (uri == null) {
-			throw new IllegalArgumentException("uri cannot be null");
-		}
-
-		EntityImpl ei = new EntityImpl(ds.createEntityUsingRelation(prototype,
-				user));
-		ei.backingObject.setStringField(ei.backingObject.primaryKey, uri);
-		return ei;
-	}
-
-	/**
-	 * Fetch the entity with the given primary key (uri).
-	 * 
-	 * @param uri
-	 * @param cc
-	 * @return
-    * @throws ODKEntityNotFoundException
-    * @throws ODKOverQuotaException
-	 * @throws ODKDatastoreException 
-	 */
-<<<<<<< HEAD
-	public Entity getEntity(String uri, CallingContext cc) throws ODKDatastoreException {
-=======
-	public Entity getEntity(String uri, CallingContext cc)
-			throws ODKEntityNotFoundException {
->>>>>>> 394bd6c4
-		Datastore ds = cc.getDatastore();
-		User user = cc.getCurrentUser();
-
-		return new EntityImpl(ds.getEntity(prototype, uri, user));
-	}
-
-	/**
-	 * Search for the entities having dataField values in the given relation to
-	 * the specified value.
-	 * 
-	 * @param dataField
-	 * @param op
-	 *            e.g., EQUALS, LESS_THAN, etc.
-	 * @param value
-	 * @param cc
-	 * @return
-    * @throws ODKOverQuotaException
-	 * @throws ODKDatastoreException
-	 */
-	@Override
-	public List<Entity> getEntities(DataField dataField,
-			Query.FilterOperation op, Object value, CallingContext cc)
-			throws ODKDatastoreException {
-
-		if (!prototype.getFieldList().contains(dataField)) {
-			throw new IllegalArgumentException("Unrecognized data field: "
-					+ dataField.getName());
-		}
-
-		Datastore ds = cc.getDatastore();
-		User user = cc.getCurrentUser();
-
-		Query q = ds.createQuery(prototype, "AbstractRelation.getEntities",
-				user);
-		q.addFilter(dataField, op, value);
-
-		List<? extends CommonFieldsBase> list = q.executeQuery();
-		List<Entity> eList = new ArrayList<Entity>();
-		for (CommonFieldsBase b : list) {
-			eList.add(new EntityImpl((RelationImpl) b));
-		}
-
-		return eList;
-	}
-
-	/**
-	 * Insert or update the datastore with the values from this entity.
-	 * 
-	 * @param e
-	 * @param cc
-	 * @throws ODKEntityPersistException
-	 * @throws ODKOverQuotaException 
-	 */
-<<<<<<< HEAD
-	public void putEntity(Entity e, CallingContext cc) throws ODKEntityPersistException, ODKOverQuotaException {
-=======
-	public void putEntity(Entity e, CallingContext cc)
-			throws ODKEntityPersistException {
->>>>>>> 394bd6c4
-		Datastore ds = cc.getDatastore();
-		User user = cc.getCurrentUser();
-
-		EntityImpl ei = verifyEntityType(e);
-		ds.putEntity(ei.backingObject, user);
-	}
-
-	/**
-	 * Delete the given entity from the datastore.
-	 * 
-	 * @param e
-	 * @param cc
-	 * @throws ODKDatastoreException
-	 *             if the deletion fails.
-	 */
-	public void deleteEntity(Entity e, CallingContext cc)
-			throws ODKDatastoreException {
-		Datastore ds = cc.getDatastore();
-		User user = cc.getCurrentUser();
-
-		EntityImpl ei = verifyEntityType(e);
-		ds.deleteEntity(ei.backingObject.getEntityKey(), user);
-	}
-
-	/**
-	 * This is just a convenience method. It may fail midway through saving the
-	 * list of entities.
-	 * 
-	 * @param eList
-	 * @param cc
-	 * @throws ODKEntityPersistException
-	 * @throws ODKOverQuotaException 
-	 */
-<<<<<<< HEAD
-	public void putEntities(List<Entity> eList, CallingContext cc) throws ODKEntityPersistException, ODKOverQuotaException {
-=======
-	public void putEntities(List<Entity> eList, CallingContext cc)
-			throws ODKEntityPersistException {
->>>>>>> 394bd6c4
-		Datastore ds = cc.getDatastore();
-		User user = cc.getCurrentUser();
-
-		List<RelationImpl> backingObjects = new ArrayList<RelationImpl>();
-		for (Entity e : eList) {
-			EntityImpl ei = verifyEntityType(e);
-			backingObjects.add(ei.backingObject);
-		}
-		ds.putEntities(backingObjects, user);
-	}
-
-	/**
-	 * This is just a convenience function. It can fail after having deleted
-	 * only some of the entities.
-	 * 
-	 * @param eList
-	 * @param cc
-	 * @throws ODKDatastoreException
-	 */
-	public void deleteEntities(List<Entity> eList, CallingContext cc)
-			throws ODKDatastoreException {
-		Datastore ds = cc.getDatastore();
-		User user = cc.getCurrentUser();
-
-		List<EntityKey> keys = new ArrayList<EntityKey>();
-		for (Entity e : eList) {
-			EntityImpl ei = verifyEntityType(e);
-			keys.add(ei.backingObject.getEntityKey());
-		}
-		ds.deleteEntities(keys, user);
-	}
-
-	/**
-	 * This deletes all records in your table and drops it from the datastore.
-	 * The deletion step is non-optimal for MySQL/Postgresql, but is required
-	 * for Google BigTables, as that has no concept of dropping a relation.
-	 * 
-	 * @param cc
-	 * @throws ODKDatastoreException
-	 */
-	public void dropRelation(CallingContext cc) throws ODKDatastoreException {
-		Datastore ds = cc.getDatastore();
-		User user = cc.getCurrentUser();
-
-		Query q = ds.createQuery(prototype, "AbstractRelation.dropRelation",
-				user);
-		List<?> pkList = q
-				.executeDistinctValueForDataField(prototype.primaryKey);
-		List<EntityKey> keys = new ArrayList<EntityKey>();
-		for (Object key : pkList) {
-			// we don't ahve the individual records, just the PKs for them
-			// construct the entity keys from the relation and those PKs
-			keys.add(new EntityKey(prototype, (String) key));
-		}
-		ds.deleteEntities(keys, user);
-		ds.dropRelation(prototype, user);
-		prototype = null;
-	}
-
-	/**
-	 * Retrieve the DataField that matches the given fieldName. Useful when
-	 * working with a dynamically-constructed table.
-	 * 
-	 * @param fieldName
-	 * @return
-	 */
-	@Override
-	public DataField getDataField(String fieldName) {
-		DataField f = nameMap.get(fieldName);
-		if (f == null) {
-			if (this.prototype == null) {
-				throw new IllegalArgumentException("Field name " + fieldName
-						+ " is not a valid field name for this relation");
-			} else if (fieldName
-					.equals(CommonFieldsBase.CREATION_DATE_COLUMN_NAME)) {
-				f = this.prototype.creationDate;
-			} else if (fieldName
-					.equals(CommonFieldsBase.CREATOR_URI_USER_COLUMN_NAME)) {
-				f = this.prototype.creatorUriUser;
-			} else if (fieldName
-					.equals(CommonFieldsBase.LAST_UPDATE_DATE_COLUMN_NAME)) {
-				f = this.prototype.lastUpdateDate;
-			} else if (fieldName
-					.equals(CommonFieldsBase.LAST_UPDATE_URI_USER_COLUMN_NAME)) {
-				f = this.prototype.lastUpdateUriUser;
-			} else if (fieldName.equals(CommonFieldsBase.URI_COLUMN_NAME)) {
-				f = this.prototype.primaryKey;
-			} else {
-				throw new IllegalArgumentException("Field name " + fieldName
-						+ " is not a valid field name for this relation");
-			}
-		}
-		return f;
-	}
-
-	/**
-	 * The backing object for the Entity.
-	 * 
-	 * @author mitchellsundt@gmail.com
-	 * 
-	 */
-	static class RelationImpl extends CommonFieldsBase {
-
-		RelationImpl(String schemaName, String tableName,
-				List<DataField> definedFields) {
-			super(schemaName, tableName);
-			fieldList.addAll(definedFields);
-		}
-
-		private RelationImpl(RelationImpl ref, User user) {
-			super(ref, user);
-		}
-
-		@Override
-		public CommonFieldsBase getEmptyRow(User user) {
-			return new RelationImpl(this, user);
-		}
-	};
-
-	/**
-	 * Implementation of the Entity interface.
-	 * 
-	 * @author mitchellsundt@gmail.com
-	 * 
-	 */
-	public class EntityImpl implements Entity {
-
-		@Override
-		public String getUri() {
-			return backingObject.getUri();
-		}
-
-		@Override
-		public String getCreatorUriUser() {
-			return backingObject.getCreatorUriUser();
-		}
-
-		@Override
-		public Date getCreationDate() {
-			return backingObject.getCreationDate();
-		}
-
-		@Override
-		public Date getLastUpdateDate() {
-			return backingObject.getLastUpdateDate();
-		}
-
-		@Override
-		public String getLastUpdateUriUser() {
-			return backingObject.getLastUpdateUriUser();
-		}
-
-		@Override
-		public void setBoolean(DataField fieldName, Boolean value) {
-			backingObject.setBooleanField(verify(fieldName), value);
-		}
-
-		@Override
-		public Boolean getBoolean(DataField fieldName) {
-			return backingObject.getBooleanField(verify(fieldName));
-		}
-
-		@Override
-		public void setDate(DataField fieldName, Date value) {
-			backingObject.setDateField(verify(fieldName), value);
-		}
-
-		@Override
-		public Date getDate(DataField fieldName) {
-			return backingObject.getDateField(verify(fieldName));
-		}
-
-		@Override
-		public void setDouble(DataField fieldName, Double value) {
-			backingObject.setNumericField(verify(fieldName),
-					(value == null) ? null : BigDecimal.valueOf(value));
-		}
-
-		@Override
-		public Double getDouble(DataField fieldName) {
-			BigDecimal d = backingObject.getNumericField(verify(fieldName));
-			return (d == null) ? null : d.doubleValue();
-		}
-
-		@Override
-		public void setNumeric(DataField fieldName, BigDecimal value) {
-			backingObject.setNumericField(verify(fieldName), value);
-		}
-
-		@Override
-		public BigDecimal getNumeric(DataField fieldName) {
-			return backingObject.getNumericField(verify(fieldName));
-		}
-
-		@Override
-		public void setInteger(DataField fieldName, Integer value) {
-			backingObject.setLongField(verify(fieldName),
-					(value == null) ? value : Long.valueOf(value));
-		}
-
-		@Override
-		public Integer getInteger(DataField fieldName) {
-			Long l = backingObject.getLongField(verify(fieldName));
-			return (l == null) ? null : l.intValue();
-		}
-
-		@Override
-		public void setLong(DataField fieldName, Long value) {
-			backingObject.setLongField(verify(fieldName), value);
-		}
-
-		@Override
-		public Long getLong(DataField fieldName) {
-			return backingObject.getLongField(verify(fieldName));
-		}
-
-		@Override
-		public void setString(DataField fieldName, String value) {
-			if (!backingObject.setStringField(verify(fieldName), value)) {
-				throw new IllegalArgumentException("Value is too long ("
-						+ value.length() + ") for field " + fieldName);
-			}
-		}
-
-		@Override
-		public String getString(DataField fieldName) {
-			return backingObject.getStringField(verify(fieldName));
-		}
-
-		@Override
-		public void setField(String fieldName, String value) {
-			DataField f;
-			if (fieldName.matches(VALID_UPPER_CASE_NAME_REGEX)) {
-				f = AbstractRelation.this.getDataField(fieldName);
-			} else {
-				f = AbstractRelation.this.getDataField(WebUtils
-						.unCamelCase(fieldName));
-			}
-			if (f.getName().equals(CommonFieldsBase.CREATION_DATE_COLUMN_NAME)
-					|| f.getName().equals(
-							CommonFieldsBase.CREATOR_URI_USER_COLUMN_NAME)
-					|| f.getName().equals(
-							CommonFieldsBase.LAST_UPDATE_DATE_COLUMN_NAME)
-					|| f.getName().equals(
-							CommonFieldsBase.LAST_UPDATE_URI_USER_COLUMN_NAME)
-					|| f.getName().equals(CommonFieldsBase.URI_COLUMN_NAME)) {
-				throw new IllegalArgumentException(
-						"Cannot set the value of a metadata field: "
-								+ f.getName());
-			}
-
-			switch (f.getDataType()) {
-			case INTEGER:
-				try {
-					backingObject.setLongField(f,
-							(value == null) ? null : Long.parseLong(value));
-				} catch (NumberFormatException e) {
-					throw new IllegalArgumentException(
-							"Unparsable integer value: " + value
-									+ " for field: " + f.getName());
-				}
-				break;
-			case DECIMAL:
-				try {
-					backingObject.setNumericField(f, (value == null) ? null
-							: new BigDecimal(value));
-				} catch (NumberFormatException e) {
-					throw new IllegalArgumentException(
-							"Unparsable integer value: " + value
-									+ " for field: " + f.getName());
-				}
-				break;
-			case BOOLEAN:
-				Boolean b = WebUtils.parseBoolean(value);
-				backingObject.setBooleanField(f, b);
-				break;
-			case STRING:
-			case URI:
-				if (!backingObject.setStringField(f, value)) {
-					throw new IllegalArgumentException("Value is too long ("
-							+ value.length() + ") for field " + f.getName());
-				}
-				break;
-			case DATETIME:
-				Date d = WebUtils.parseDate(value);
-				backingObject.setDateField(f, d);
-				break;
-			default:
-				throw new IllegalArgumentException("Invalid type for field "
-						+ f.getName());
-			}
-		}
-
-		@Override
-		public String getField(String fieldName) {
-			DataField f;
-			if (fieldName.matches(VALID_UPPER_CASE_NAME_REGEX)) {
-				f = AbstractRelation.this.getDataField(fieldName);
-			} else {
-				f = AbstractRelation.this.getDataField(WebUtils
-						.unCamelCase(fieldName));
-			}
-			switch (f.getDataType()) {
-			case INTEGER:
-				Long l = backingObject.getLongField(f);
-				if (l == null)
-					return null;
-				return l.toString();
-			case DECIMAL:
-				BigDecimal v = backingObject.getNumericField(f);
-				if (v == null)
-					return null;
-				return v.toString();
-			case BOOLEAN:
-				Boolean b = backingObject.getBooleanField(f);
-				if (b == null)
-					return null;
-				return b.toString();
-			case STRING:
-			case URI:
-				return backingObject.getStringField(f);
-			case DATETIME:
-				Date d = backingObject.getDateField(f);
-				return WebUtils.iso8601Date(d);
-			default:
-				throw new IllegalArgumentException("Invalid type for field "
-						+ f.getName());
-			}
-		}
-
-		/**
-		 * Save this entity into the datastore.
-		 * 
-		 * @param cc
-		 * @throws ODKEntityPersistException
-		 * @throws ODKOverQuotaException 
-		 */
-		@Override
-		public void persist(CallingContext cc) throws ODKEntityPersistException, ODKOverQuotaException {
-			Datastore ds = cc.getDatastore();
-			User user = cc.getCurrentUser();
-
-			ds.putEntity(backingObject, user);
-		}
-
-		/**
-		 * Remove this entity from the datastore.
-		 * 
-		 * @param cc
-		 * @throws ODKDatastoreException
-		 */
-		@Override
-		public void remove(CallingContext cc) throws ODKDatastoreException {
-			Datastore ds = cc.getDatastore();
-			User user = cc.getCurrentUser();
-
-			ds.deleteEntity(backingObject.getEntityKey(), user);
-		}
-
-		/** the actual persistence layer object holding the data values */
-		private final RelationImpl backingObject;
-
-		/**
-		 * Verify the DataField is one defined by this relation. This is purely
-		 * for debugging mismatched uses of DataFields. DataField equality is
-		 * '==' equivalence. You must use the same DataField as that used when
-		 * creating the relation.
-		 * 
-		 * Use {@link Relation.getDataField(String fieldName)} to retrieve the
-		 * DataField for a given field name.
-		 * 
-		 * @param fieldName
-		 * @return
-		 */
-		private final DataField verify(DataField fieldName) {
-			if (!AbstractRelation.this.fieldSet.contains(fieldName)) {
-				throw new IllegalArgumentException(
-						"FieldName: "
-								+ fieldName.getName()
-								+ " is not identical to the one specified in this relation "
-								+ fieldName.toString());
-			}
-			return fieldName;
-		}
-
-		/**
-		 * Constructor used only be RelationManipulator
-		 * 
-		 * @param backingObject
-		 */
-		protected EntityImpl(RelationImpl backingObject) {
-			this.backingObject = backingObject;
-		}
-	}
-
-	/** the table namespace of this relation */
-	@SuppressWarnings("unused")
-	private final TableNamespace namespace;
-	/** name of the actual backing table in the persistence layer */
-	private final String backingTableName;
-	/** mapping from UPPER_CASE field names to the actual fields in database */
-	private final Map<String, DataField> nameMap = new HashMap<String, DataField>();
-	/** set of the actual DataFields in the database */
-	private final Set<DataField> fieldSet = new HashSet<DataField>();
-
-	RelationImpl prototype = null;
-
-	/**
-	 * Complete the initialization of the relation with the UPPER_CASE
-	 * fieldNames. Note that the fields: _URI, _LAST_UPDATE_DATE,
-	 * _LAST_UPDATE_URI_USER, _CREATION_DATE, _CREATOR_URI_USER are always
-	 * present and should not be passed into the fields list.
-	 * 
-	 * @param fields
-	 * @param cc
-	 * @throws ODKDatastoreException
-	 */
-	private void initialize(List<DataField> fields, CallingContext cc)
-			throws ODKDatastoreException {
-
-		List<DataField> definedFields = new ArrayList<DataField>();
-		for (DataField f : fields) {
-			String name = f.getName();
-			if (!name.matches(Relation.VALID_UPPER_CASE_NAME_REGEX)) {
-				throw new IllegalArgumentException(
-						"Field name is not a valid UPPER_CASE name: " + name);
-			}
-			if (name.length() > Relation.MAX_PERSISTENCE_NAME_LENGTH) {
-				throw new IllegalArgumentException("Field name is too long: "
-						+ name);
-			}
-			if (nameMap.containsKey(name)) {
-				throw new IllegalArgumentException("Field name: " + name
-						+ " is already specified!");
-			}
-			nameMap.put(name, f);
-			fieldSet.add(f);
-			definedFields.add(f);
-		}
-
-		// the 5 reserved column names should not be in the DataField list.
-		// If you need access the DataField for them, use the
-		// Relation.getDataField() API to
-		// obtain them, or just use the Entity.getCreationDate(), etc. APIs.
-		if (nameMap.containsKey(CommonFieldsBase.CREATION_DATE_COLUMN_NAME)
-				|| nameMap
-						.containsKey(CommonFieldsBase.CREATOR_URI_USER_COLUMN_NAME)
-				|| nameMap
-						.containsKey(CommonFieldsBase.LAST_UPDATE_DATE_COLUMN_NAME)
-				|| nameMap
-						.containsKey(CommonFieldsBase.LAST_UPDATE_URI_USER_COLUMN_NAME)
-				|| nameMap.containsKey(CommonFieldsBase.URI_COLUMN_NAME)) {
-			throw new IllegalArgumentException(
-					"One of the 5 reserved DataField names is "
-							+ "errorneously supplied in the DataField list");
-		}
-
-		Datastore ds = cc.getDatastore();
-		User user = cc.getCurrentUser();
-		String schema = ds.getDefaultSchemaName();
-		RelationImpl candidate = new RelationImpl(schema, backingTableName,
-				definedFields);
-		ds.assertRelation(candidate, user);
-		prototype = candidate;
-	}
-
-	/**
-	 * Ensure the entity being manipulated belongs to this RelationManipulator.
-	 * This is not actually required to be the case by the underlying system,
-	 * but enforcing this here can prevent some bizarre coding errors.
-	 * 
-	 * @param e
-	 */
-	private EntityImpl verifyEntityType(Entity e) {
-		if (e == null) {
-			throw new IllegalArgumentException("null Entity is passed to "
-					+ "RelationManipulator for table: "
-					+ prototype.getTableName());
-		}
-		EntityImpl ei = (EntityImpl) e;
-		if (!ei.backingObject.sameTable(prototype)) {
-			throw new IllegalArgumentException(
-					"Mismatched entity types: Entity table: "
-							+ ei.backingObject.getTableName()
-							+ " RelationManipulator table: "
-							+ prototype.getTableName());
-		}
-		return ei;
-	}
-}
+/**
+ * Copyright (C) 2011 University of Washington
+ * 
+ * Licensed under the Apache License, Version 2.0 (the "License"); you may not use this file except
+ * in compliance with the License. You may obtain a copy of the License at
+ * 
+ * http://www.apache.org/licenses/LICENSE-2.0
+ * 
+ * Unless required by applicable law or agreed to in writing, software distributed under the License
+ * is distributed on an "AS IS" BASIS, WITHOUT WARRANTIES OR CONDITIONS OF ANY KIND, either express
+ * or implied. See the License for the specific language governing permissions and limitations under
+ * the License.
+ */
+package org.opendatakit.common.ermodel;
+
+import java.math.BigDecimal;
+import java.util.ArrayList;
+import java.util.Date;
+import java.util.HashMap;
+import java.util.HashSet;
+import java.util.List;
+import java.util.Map;
+import java.util.Set;
+
+import org.opendatakit.common.persistence.CommonFieldsBase;
+import org.opendatakit.common.persistence.DataField;
+import org.opendatakit.common.persistence.Datastore;
+import org.opendatakit.common.persistence.EntityKey;
+import org.opendatakit.common.persistence.Query;
+import org.opendatakit.common.persistence.exception.ODKDatastoreException;
+import org.opendatakit.common.persistence.exception.ODKEntityNotFoundException;
+import org.opendatakit.common.persistence.exception.ODKEntityPersistException;
+import org.opendatakit.common.persistence.exception.ODKOverQuotaException;
+import org.opendatakit.common.security.User;
+import org.opendatakit.common.utils.WebUtils;
+import org.opendatakit.common.web.CallingContext;
+
+/**
+ * Base class for user-defined relations.  The constructors assume that the
+ * name of the table is UPPER_CASE only, as are the names of the DataFields
+ * in the relation.
+ * 
+ * @author mitchellsundt@gmail.com
+ *
+ */
+public class AbstractRelation implements Relation {
+	
+	/**
+	 * Standard constructor.  Use for tables your application knows about and
+	 * manipulates directly.  
+	 * 
+	 * @param tableName must be UPPER_CASE beginning with an upper case letter.  The actual
+	 * table name in the datastore will have 3 leading underscores.
+	 * @param fields
+	 * @param cc
+	 * @throws ODKDatastoreException
+	 */
+	protected AbstractRelation( String tableName, List<DataField> fields, CallingContext cc) throws ODKDatastoreException {
+		if ( !tableName.matches(Relation.VALID_UPPER_CASE_NAME_REGEX) || tableName.contains("__") || tableName.startsWith("_") ) {
+			throw new IllegalArgumentException("Expected an UPPER_CASE table name beginning with an upper case letter.");
+		}
+		this.backingTableName = "___" + tableName;
+		if ( backingTableName.length() > Relation.MAX_PERSISTENCE_NAME_LENGTH ) {
+			throw new IllegalArgumentException("Backing table name is too long: " + backingTableName);
+		}
+		this.namespace = TableNamespace.EXTENSION;
+		initialize(fields, cc);
+	}
+
+	/**
+	 * Use this constructor to place tableNames in a new namespace.
+	 * This is useful if you are dynamically creating tables.  It 
+	 * allows those tables to be in a different namespace from the 
+	 * tables your app uses to keep track of everything.  Aggregate,
+	 * for example, ensures that submission tables start with an
+	 * alphabetic character, and that internal tracking tables start 
+	 * with a leading underscore ('_').
+	 * 
+	 * TableNames cannot collide if their namespaces are different.
+	 * Namespaces should be short 2-4 character prefixes.  The overall
+	 * length of the table names in the database are limited to 
+	 * about 64 characters, so you want to use short names.
+	 * 
+	 * @param namespace must be UPPER_CASE beginning with an upper case letter.
+	 * @param tableName must be UPPER_CASE beginning with an upper case letter.  The actual
+	 * table name in the datastore will be composed of 2 leading underscores, 
+	 * the namespace string, 2 underscores, and this tableName string.
+	 * @param fields
+	 * @param cc
+	 * @throws ODKDatastoreException
+	 */
+	protected AbstractRelation(String namespace, String tableName, List<DataField> fields, CallingContext cc) throws ODKDatastoreException {
+		if ( !namespace.matches(Relation.VALID_UPPER_CASE_NAME_REGEX) || namespace.contains("__") || namespace.startsWith("_") ) {
+			throw new IllegalArgumentException("Expected an UPPER_CASE namespace name beginning with an upper case letter.");
+		}
+		if ( !tableName.matches(Relation.VALID_UPPER_CASE_NAME_REGEX) || tableName.contains("__") || tableName.startsWith("_") ) {
+			throw new IllegalArgumentException("Expected an UPPER_CASE table name beginning with an upper case letter.");
+		}
+		this.backingTableName = "__" + namespace + "__" + tableName;
+		if ( backingTableName.length() > Relation.MAX_PERSISTENCE_NAME_LENGTH ) {
+			throw new IllegalArgumentException("Backing table name is too long: " + backingTableName);
+		}
+		this.namespace = TableNamespace.EXTENSION;
+		initialize(fields, cc);
+	}
+
+	/**
+	 * This is primarily for accessing the existing tables of form submissions or 
+	 * the Aggregate internal data model.  If you aren't accessing those, you 
+	 * should not be using this constructor.
+	 * 
+	 * @param type
+	 * @param tableName
+	 * @param fields
+	 * @param cc
+	 * @throws ODKDatastoreException 
+	 */
+	protected AbstractRelation( TableNamespace type, String tableName, List<DataField> fields, CallingContext cc) throws ODKDatastoreException {
+		Datastore ds = cc.getDatastore();
+		User user = cc.getCurrentUser();
+
+		if ( !tableName.matches(Relation.VALID_UPPER_CASE_NAME_REGEX) ) {
+			throw new IllegalArgumentException("Expected an UPPER_CASE table name.");
+		}
+
+		if ( tableName.length() > Relation.MAX_PERSISTENCE_NAME_LENGTH ) {
+			throw new IllegalArgumentException("Backing table name is too long: " + tableName);
+		}
+		
+		switch ( type ) {
+		case SUBMISSIONS:
+			// submissions tables never start with a leading underscore.
+			if ( tableName.charAt(0) == '_' ) {
+				throw new IllegalArgumentException("Invalid Table namespace for tableName: " + tableName);
+			}
+			backingTableName = tableName;
+			namespace = TableNamespace.SUBMISSIONS;
+			// don't proceed if the table doesn't exist
+			if ( !ds.hasRelation(ds.getDefaultSchemaName(), tableName, user)) {
+				throw new IllegalArgumentException("Submissions table does not exist");
+			}
+			break;
+		case INTERNALS:
+			// internal tables to Aggregate start with an underscore 
+			// followed by an alphanumeric character.
+			if ( tableName.charAt(0) != '_' ||
+				 tableName.charAt(1) == '_' ) {
+				throw new IllegalArgumentException("Invalid Table namespace for tableName: " + tableName);
+			}
+			backingTableName = tableName;
+			namespace = TableNamespace.INTERNALS;
+			// don't proceed if the table doesn't exist
+			if ( !ds.hasRelation(ds.getDefaultSchemaName(), tableName, user)) {
+				throw new IllegalArgumentException("Submissions table does not exist");
+			}
+			break;
+		case EXTENSION:
+			// extensions start with at least two underscores...
+			if ( tableName.charAt(0) != '_' ||
+				 tableName.charAt(1) != '_' ) {
+				throw new IllegalArgumentException("Invalid Table namespace for tableName: " + tableName);
+			}
+			backingTableName = tableName;
+			namespace = TableNamespace.EXTENSION;
+			break;
+		default:
+			throw new IllegalStateException("Unexpected TableNamespace value");
+		}
+		initialize(fields, cc);
+	}
+	
+	/**
+	 * Create a new entity.  This entity does not exist in the database
+	 * until you put() it there.
+	 * 
+	 * @param cc
+	 * @return
+	 */
+	public Entity newEntity(CallingContext cc) {
+		Datastore ds = cc.getDatastore();
+		User user = cc.getCurrentUser();
+		
+		return new EntityImpl(ds.createEntityUsingRelation(prototype, user));
+	}
+	
+	/**
+	 * Create a new entity.  This entity does not exist in the database
+	 * until you put() it there.
+	 * 
+	 * @param uri  the primary key for this new entity.  The key must be 
+	 *        a string less than 80 characters long.  It should be in a
+	 *        URI-style format -- meaning that it has a namespace identifier
+	 *        followed by a colon, followed by a string in that namespace.
+	 *        The default is a uri in the UUID namespace.  You can construct
+	 *        one of these UUID uris using CommonFieldsBase.newUri().
+	 *        
+	 *        Those are of the form:
+	 *          "uuid:371adf05-3cea-4e11-b56c-3b3a1ec25761"
+	 * @param cc
+	 * @return
+	 */
+	public Entity newEntity(String uri, CallingContext cc) {
+		Datastore ds = cc.getDatastore();
+		User user = cc.getCurrentUser();
+		
+		if ( uri == null ) {
+			throw new IllegalArgumentException("uri cannot be null");
+		}
+		
+		EntityImpl ei = new EntityImpl(ds.createEntityUsingRelation(prototype, user));
+		ei.backingObject.setStringField(ei.backingObject.primaryKey, uri);
+		return ei;
+	}
+	
+	/**
+	 * Fetch the entity with the given primary key (uri).
+	 * 
+	 * @param uri
+	 * @param cc
+	 * @return
+    * @throws ODKEntityNotFoundException
+    * @throws ODKOverQuotaException
+	 * @throws ODKDatastoreException 
+	 */
+	public Entity getEntity(String uri, CallingContext cc) throws ODKDatastoreException {
+		Datastore ds = cc.getDatastore();
+		User user = cc.getCurrentUser();
+		
+		return new EntityImpl(ds.getEntity(prototype, uri, user));
+	}
+	
+	/**
+	 * Search for the entities having dataField values in the given relation to the specified value.
+	 * 
+	 * @param dataField
+	 * @param op  e.g., EQUALS, LESS_THAN, etc.
+	 * @param value
+	 * @param cc
+	 * @return
+    * @throws ODKOverQuotaException
+	 * @throws ODKDatastoreException
+	 */
+	@Override
+	public List<Entity> getEntities( DataField dataField, Query.FilterOperation op, Object value, CallingContext cc) throws ODKDatastoreException {
+
+		if ( !prototype.getFieldList().contains(dataField) ) {
+			throw new IllegalArgumentException("Unrecognized data field: " + dataField.getName());
+		}
+		
+		Datastore ds = cc.getDatastore();
+		User user = cc.getCurrentUser();
+		
+		Query q = ds.createQuery(prototype, "AbstractRelation.getEntities", user);
+		q.addFilter(dataField, op, value);
+		
+		List<? extends CommonFieldsBase> list = q.executeQuery();
+		List<Entity> eList = new ArrayList<Entity>();
+		for ( CommonFieldsBase b : list ) {
+			eList.add( new EntityImpl( (RelationImpl) b ) );
+		}
+		
+		return eList;
+	}
+	
+	/**
+	 * Insert or update the datastore with the values from this entity.
+	 * 
+	 * @param e
+	 * @param cc
+	 * @throws ODKEntityPersistException
+	 * @throws ODKOverQuotaException 
+	 */
+	public void putEntity(Entity e, CallingContext cc) throws ODKEntityPersistException, ODKOverQuotaException {
+		Datastore ds = cc.getDatastore();
+		User user = cc.getCurrentUser();
+		
+		EntityImpl ei = verifyEntityType(e);
+		ds.putEntity(ei.backingObject, user);
+	}
+	
+	/**
+	 * Delete the given entity from the datastore.
+	 * 
+	 * @param e
+	 * @param cc
+	 * @throws ODKDatastoreException if the deletion fails.
+	 */
+	public void deleteEntity(Entity e, CallingContext cc) throws ODKDatastoreException {
+		Datastore ds = cc.getDatastore();
+		User user = cc.getCurrentUser();
+		
+		EntityImpl ei = verifyEntityType(e);
+		ds.deleteEntity(ei.backingObject.getEntityKey(), user);
+	}
+
+	/**
+	 * This is just a convenience method.  It may fail midway through 
+	 * saving the list of entities.
+	 * 
+	 * @param eList
+	 * @param cc
+	 * @throws ODKEntityPersistException
+	 * @throws ODKOverQuotaException 
+	 */
+	public void putEntities(List<Entity> eList, CallingContext cc) throws ODKEntityPersistException, ODKOverQuotaException {
+		Datastore ds = cc.getDatastore();
+		User user = cc.getCurrentUser();
+
+		List<RelationImpl> backingObjects = new ArrayList<RelationImpl>();
+		for ( Entity e : eList ) {
+			EntityImpl ei = verifyEntityType(e);
+			backingObjects.add(ei.backingObject);
+		}
+		ds.putEntities(backingObjects, user);
+	}
+	
+	/**
+	 * This is just a convenience function.  It can fail after
+	 * having deleted only some of the entities.
+	 * 
+	 * @param eList
+	 * @param cc
+	 * @throws ODKDatastoreException
+	 */
+	public void deleteEntities(List<Entity> eList, CallingContext cc) throws ODKDatastoreException {
+		Datastore ds = cc.getDatastore();
+		User user = cc.getCurrentUser();
+
+		List<EntityKey> keys = new ArrayList<EntityKey>();
+		for ( Entity e : eList ) {
+			EntityImpl ei = verifyEntityType(e);
+			keys.add(ei.backingObject.getEntityKey());
+		}
+		ds.deleteEntities(keys, user);
+	}
+
+	/**
+	 * This deletes all records in your table and drops it from the 
+	 * datastore.  The deletion step is non-optimal for MySQL/Postgresql,
+	 * but is required for Google BigTables, as that has no concept of 
+	 * dropping a relation.  
+	 * 
+	 * @param cc
+	 * @throws ODKDatastoreException
+	 */
+	public void dropRelation(CallingContext cc) throws ODKDatastoreException {
+		Datastore ds = cc.getDatastore();
+		User user = cc.getCurrentUser();
+
+		Query q = ds.createQuery(prototype, "AbstractRelation.dropRelation", user);
+		List<?> pkList = q.executeDistinctValueForDataField(prototype.primaryKey);
+		List<EntityKey> keys = new ArrayList<EntityKey>();
+		for ( Object key : pkList ) {
+			// we don't ahve the individual records, just the PKs for them
+			// construct the entity keys from the relation and those PKs
+			keys.add(new EntityKey(prototype, (String) key));
+		}
+		ds.deleteEntities(keys, user);
+		ds.dropRelation(prototype, user);
+		prototype = null;
+	}
+	
+	/**
+	 * Retrieve the DataField that matches the given fieldName.
+	 * Useful when working with a dynamically-constructed table.
+	 * 
+	 * @param fieldName
+	 * @return
+	 */
+	@Override
+	public DataField getDataField(String fieldName) {
+		DataField f = nameMap.get(fieldName);
+		if ( f == null ) {
+			if (this.prototype == null) {
+				throw new IllegalArgumentException("Field name " + fieldName
+						+ " is not a valid field name for this relation");
+			} else if (fieldName
+					.equals(CommonFieldsBase.CREATION_DATE_COLUMN_NAME)) {
+				f = this.prototype.creationDate;
+			} else if (fieldName
+					.equals(CommonFieldsBase.CREATOR_URI_USER_COLUMN_NAME)) {
+				f = this.prototype.creatorUriUser;
+			} else if (fieldName
+					.equals(CommonFieldsBase.LAST_UPDATE_DATE_COLUMN_NAME)) {
+				f = this.prototype.lastUpdateDate;
+			} else if (fieldName
+					.equals(CommonFieldsBase.LAST_UPDATE_URI_USER_COLUMN_NAME)) {
+				f = this.prototype.lastUpdateUriUser;
+			} else if (fieldName.equals(CommonFieldsBase.URI_COLUMN_NAME)) {
+				f = this.prototype.primaryKey;
+			} else {
+				throw new IllegalArgumentException("Field name " + fieldName
+						+ " is not a valid field name for this relation");
+			}
+		}
+		return f;
+	}
+	
+	/**
+	 * The backing object for the Entity.
+	 * 
+	 * @author mitchellsundt@gmail.com
+	 *
+	 */
+	static class RelationImpl extends CommonFieldsBase {
+
+		RelationImpl(String schemaName, String tableName, List<DataField> definedFields) {
+			super(schemaName, tableName);
+			fieldList.addAll(definedFields);
+		}
+
+		private RelationImpl(RelationImpl ref, User user) {
+			super(ref, user);
+		}
+		
+		@Override
+		public CommonFieldsBase getEmptyRow(User user) {
+			return new RelationImpl(this, user);
+		}
+	};
+
+	/**
+	 * Implementation of the Entity interface.
+	 * 
+	 * @author mitchellsundt@gmail.com
+	 *
+	 */
+	public class EntityImpl implements Entity {
+
+		@Override
+		public String getUri() {
+			return backingObject.getUri();
+		}
+
+		@Override
+		public String getCreatorUriUser() {
+			return backingObject.getCreatorUriUser();
+		}
+
+		@Override
+		public Date getCreationDate() {
+			return backingObject.getCreationDate();
+		}
+
+		@Override
+		public Date getLastUpdateDate() {
+			return backingObject.getLastUpdateDate();
+		}
+
+		@Override
+		public String getLastUpdateUriUser() {
+			return backingObject.getLastUpdateUriUser();
+		}
+		
+		@Override
+		public void setBoolean(DataField fieldName, Boolean value) {
+			backingObject.setBooleanField(verify(fieldName), value);
+		}
+		
+		@Override
+		public Boolean getBoolean(DataField fieldName) {
+			return backingObject.getBooleanField(verify(fieldName));
+		}
+		
+		@Override
+		public void setDate(DataField fieldName, Date value) {
+			backingObject.setDateField(verify(fieldName), value);
+		}
+		
+		@Override
+		public Date getDate(DataField fieldName) {
+			return backingObject.getDateField(verify(fieldName));
+		}
+		
+		@Override
+		public void setDouble(DataField fieldName, Double value) {
+			backingObject.setNumericField(verify(fieldName), 
+					(value == null) ? null : BigDecimal.valueOf(value));
+		}
+		
+		@Override
+		public Double getDouble(DataField fieldName) {
+			BigDecimal d = backingObject.getNumericField(verify(fieldName));
+			return (d == null) ? null : d.doubleValue();
+		}
+		
+		@Override
+		public void setNumeric(DataField fieldName, BigDecimal value) {
+			backingObject.setNumericField(verify(fieldName), value);
+		}
+		
+		@Override
+		public BigDecimal getNumeric(DataField fieldName) {
+			return backingObject.getNumericField(verify(fieldName));
+		}
+
+		@Override
+		public void setInteger(DataField fieldName, Integer value) {
+			backingObject.setLongField(verify(fieldName), 
+					(value == null) ? value : Long.valueOf(value));
+		}
+		
+		@Override
+		public Integer getInteger(DataField fieldName) {
+			Long l = backingObject.getLongField(verify(fieldName));
+			return (l == null) ? null : l.intValue();
+		}
+
+		@Override
+		public void setLong(DataField fieldName, Long value) {
+			backingObject.setLongField(verify(fieldName), value);
+		}
+		
+		@Override
+		public Long getLong(DataField fieldName) {
+			return backingObject.getLongField(verify(fieldName));
+		}
+		
+		@Override
+		public void setString(DataField fieldName, String value ) {
+			if ( !backingObject.setStringField(verify(fieldName), value)) {
+				throw new IllegalArgumentException("Value is too long (" +
+						value.length() + ") for field " + fieldName);
+			}
+		}
+
+		@Override
+		public String getString(DataField fieldName) {
+			return backingObject.getStringField(verify(fieldName));
+		}
+
+		@Override
+		public void setField(String fieldName, String value) {
+			DataField f;
+			if ( fieldName.matches(VALID_UPPER_CASE_NAME_REGEX) ) {
+				f = AbstractRelation.this.getDataField(fieldName);
+			} else {
+				f = AbstractRelation.this.getDataField(
+						WebUtils.unCamelCase(fieldName));
+			}
+			if (f.getName().equals(CommonFieldsBase.CREATION_DATE_COLUMN_NAME) ||
+				f.getName().equals(CommonFieldsBase.CREATOR_URI_USER_COLUMN_NAME) ||
+				f.getName().equals(CommonFieldsBase.LAST_UPDATE_DATE_COLUMN_NAME) ||
+				f.getName().equals(CommonFieldsBase.LAST_UPDATE_URI_USER_COLUMN_NAME) ||
+				f.getName().equals(CommonFieldsBase.URI_COLUMN_NAME) ) {
+				throw new IllegalArgumentException("Cannot set the value of a metadata field: " 
+						+ f.getName());
+			}
+
+			switch ( f.getDataType() ) {
+			case INTEGER:
+				try {
+					backingObject.setLongField(f, 
+						(value == null) ? null : Long.parseLong(value));
+				} catch ( NumberFormatException e ) {
+					throw new IllegalArgumentException("Unparsable integer value: " + value + 
+							" for field: " + f.getName());
+				}
+				break;
+			case DECIMAL:
+				try {
+					backingObject.setNumericField(f, 
+						(value == null) ? null : new BigDecimal(value));
+				} catch ( NumberFormatException e ) {
+					throw new IllegalArgumentException("Unparsable integer value: " + value + 
+							" for field: " + f.getName());
+				}
+				break;
+			case BOOLEAN:
+				Boolean b = WebUtils.parseBoolean(value);
+				backingObject.setBooleanField(f, b);
+				break;
+			case STRING:
+			case URI:
+				if ( !backingObject.setStringField(f, value) ) {
+					throw new IllegalArgumentException("Value is too long (" +
+							value.length() + ") for field " + f.getName());
+				}
+				break;
+			case DATETIME:
+				Date d = WebUtils.parseDate(value);
+				backingObject.setDateField(f, d);
+				break;
+			default:
+				throw new IllegalArgumentException("Invalid type for field " + f.getName());
+			}
+		}
+		
+		@Override
+		public String getField( String fieldName ) {
+			DataField f;
+			if ( fieldName.matches(VALID_UPPER_CASE_NAME_REGEX) ) {
+				f = AbstractRelation.this.getDataField(fieldName);
+			} else {
+				f = AbstractRelation.this.getDataField(
+						WebUtils.unCamelCase(fieldName));
+			}
+			switch ( f.getDataType() ) {
+			case INTEGER:
+				Long l = backingObject.getLongField(f);
+				if ( l == null ) return null;
+				return l.toString();
+			case DECIMAL:
+				BigDecimal v = backingObject.getNumericField(f);
+				if ( v == null ) return null;
+				return v.toString();
+			case BOOLEAN:
+				Boolean b = backingObject.getBooleanField(f);
+				if ( b == null ) return null;
+				return b.toString();
+			case STRING:
+			case URI:
+				return backingObject.getStringField(f);
+			case DATETIME:
+				Date d = backingObject.getDateField(f);
+				return WebUtils.iso8601Date(d);
+			default:
+				throw new IllegalArgumentException("Invalid type for field " + f.getName());
+			}
+		}
+		
+		/**
+		 * Save this entity into the datastore.
+		 * 
+		 * @param cc
+		 * @throws ODKEntityPersistException
+		 * @throws ODKOverQuotaException 
+		 */
+		@Override
+		public void persist(CallingContext cc) throws ODKEntityPersistException, ODKOverQuotaException {
+			Datastore ds = cc.getDatastore();
+			User user = cc.getCurrentUser();
+			
+			ds.putEntity(backingObject, user);
+		}
+		
+		/**
+		 * Remove this entity from the datastore.
+		 * 
+		 * @param cc
+		 * @throws ODKDatastoreException
+		 */
+		@Override
+		public void remove(CallingContext cc) throws ODKDatastoreException {
+			Datastore ds = cc.getDatastore();
+			User user = cc.getCurrentUser();
+			
+			ds.deleteEntity(backingObject.getEntityKey(), user);
+		}
+
+		/** the actual persistence layer object holding the data values */
+		private final RelationImpl backingObject;
+		
+		/**
+		 * Verify the DataField is one defined by this relation.
+		 * This is purely for debugging mismatched uses of DataFields.
+		 * DataField equality is '==' equivalence.  You must use the 
+		 * same DataField as that used when creating the relation.
+		 * 
+		 * Use {@link Relation.getDataField(String fieldName)} to retrieve the
+		 * DataField for a given field name.  
+		 * 
+		 * @param fieldName
+		 * @return
+		 */
+		private final DataField verify(DataField fieldName) {
+			if ( !AbstractRelation.this.fieldSet.contains(fieldName) ) {
+				throw new IllegalArgumentException("FieldName: " 
+						+ fieldName.getName() 
+						+ " is not identical to the one specified in this relation " 
+						+ fieldName.toString());
+			}
+			return fieldName;
+		}
+		
+		/**
+		 * Constructor used only be RelationManipulator
+		 * 
+		 * @param backingObject
+		 */
+		protected EntityImpl(RelationImpl backingObject) {
+			this.backingObject = backingObject;
+		}
+	}
+
+	/** the table namespace of this relation */
+	@SuppressWarnings("unused")
+	private final TableNamespace namespace;
+	/** name of the actual backing table in the persistence layer */
+	private final String backingTableName;
+	/** mapping from UPPER_CASE field names to the actual fields in database */
+	private final Map<String,DataField> nameMap = new HashMap<String, DataField>();
+	/** set of the actual DataFields in the database */
+	private final Set<DataField> fieldSet = new HashSet<DataField>();
+	
+	RelationImpl prototype = null;
+	
+	/**
+	 * Complete the initialization of the relation with the UPPER_CASE fieldNames.
+	 * Note that the fields: _URI, _LAST_UPDATE_DATE, 
+	 * _LAST_UPDATE_URI_USER, _CREATION_DATE, _CREATOR_URI_USER
+	 * are always present and should not be passed into the fields list.
+	 *  
+	 * @param fields
+	 * @param cc
+	 * @throws ODKDatastoreException
+	 */
+	private void initialize(List<DataField> fields, CallingContext cc) throws ODKDatastoreException {
+		
+		List<DataField> definedFields = new ArrayList<DataField>();
+		for ( DataField f : fields ) {
+			String name = f.getName();
+			if ( !name.matches(Relation.VALID_UPPER_CASE_NAME_REGEX) ) {
+				throw new IllegalArgumentException("Field name is not a valid UPPER_CASE name: " + name);
+			}
+			if ( name.length() > Relation.MAX_PERSISTENCE_NAME_LENGTH ) {
+				throw new IllegalArgumentException("Field name is too long: " + name);
+			}
+			if ( nameMap.containsKey(name) ) {
+				throw new IllegalArgumentException("Field name: " + name + " is already specified!");
+			}
+			nameMap.put(name, f);
+			fieldSet.add(f);
+			definedFields.add(f);
+		}
+		
+		// the 5 reserved column names should not be in the DataField list.
+		// If you need access the DataField for them, use the Relation.getDataField() API to 
+		// obtain them, or just use the Entity.getCreationDate(), etc. APIs.
+		if (	nameMap.containsKey(CommonFieldsBase.CREATION_DATE_COLUMN_NAME) ||
+				nameMap.containsKey(CommonFieldsBase.CREATOR_URI_USER_COLUMN_NAME) ||
+				nameMap.containsKey(CommonFieldsBase.LAST_UPDATE_DATE_COLUMN_NAME) ||
+				nameMap.containsKey(CommonFieldsBase.LAST_UPDATE_URI_USER_COLUMN_NAME) ||
+				nameMap.containsKey(CommonFieldsBase.URI_COLUMN_NAME) ) {
+			throw new IllegalArgumentException("One of the 5 reserved DataField names is "
+											+ "errorneously supplied in the DataField list");
+		}
+		
+		Datastore ds = cc.getDatastore();
+		User user = cc.getCurrentUser();
+		String schema = ds.getDefaultSchemaName();
+		RelationImpl candidate = new RelationImpl(schema, backingTableName, definedFields);
+		ds.assertRelation(candidate, user);
+		prototype = candidate;
+	}
+
+	/**
+	 * Ensure the entity being manipulated belongs to this 
+	 * RelationManipulator.  This is not actually required 
+	 * to be the case by the underlying system, but enforcing
+	 * this here can prevent some bizarre coding errors.
+	 * 
+	 * @param e
+	 */
+	private EntityImpl verifyEntityType(Entity e) {
+		if ( e == null ) {
+			throw new IllegalArgumentException("null Entity is passed to " +
+					"RelationManipulator for table: " + prototype.getTableName());
+		}
+		EntityImpl ei = (EntityImpl) e;
+		if ( !ei.backingObject.sameTable(prototype) ) {
+			throw new IllegalArgumentException("Mismatched entity types: Entity table: " 
+					+ ei.backingObject.getTableName() + " RelationManipulator table: "
+					+ prototype.getTableName());
+		}
+		return ei;
+	}
+}