--- conflicted
+++ resolved
@@ -1,190 +1,186 @@
-/*
- * Copyright (C) 2011 University of Washington
- *
- * Licensed under the Apache License, Version 2.0 (the "License"); you may not
- * use this file except in compliance with the License. You may obtain a copy of
- * the License at
- *
- * http://www.apache.org/licenses/LICENSE-2.0
- *
- * Unless required by applicable law or agreed to in writing, software
- * distributed under the License is distributed on an "AS IS" BASIS, WITHOUT
- * WARRANTIES OR CONDITIONS OF ANY KIND, either express or implied. See the
- * License for the specific language governing permissions and limitations under
- * the License.
- */
-
-package org.opendatakit.common.security.client;
-
-import java.io.Serializable;
-import java.util.TreeSet;
-
-<<<<<<< HEAD
-import org.opendatakit.common.security.common.EmailParser;
-import org.opendatakit.common.security.common.GrantedAuthorityName;
-
-import com.google.gwt.user.client.rpc.IsSerializable;
-
-=======
->>>>>>> 6f4c29ea
-/**
- * Heavy object comparable to User that is transportable across the GWT interfaces.
- * If requested, it provides the full set of authorizations and group memberships that
- * a user possesses (so that the client can show or hide tabs as appropriate).  The
- * username is a unique key for this object.
- * 
- * @author mitchellsundt@gmail.com
- *
- */
-public class UserSecurityInfo implements Comparable<UserSecurityInfo>, Serializable {
-
-	/**
-   * 
-   */
-  private static final long serialVersionUID = 7581021818962882604L;
-
-  public enum UserType implements Serializable {
-		ANONYMOUS,     // not authenticated (anonymous)
-		REGISTERED,    // authenticated and registered
-		AUTHENTICATED  // openId authentication but not registered
-	};
-	String username; // null if email is non-null
-	String fullname; // tie-back to whatever the site admin wants to know.
-	String email; // null if username is non-null
-	UserType type;
-	TreeSet<GrantedAuthorityName> assignedUserGroups = new TreeSet<GrantedAuthorityName>();
-	TreeSet<GrantedAuthorityName> grantedAuthorities = new TreeSet<GrantedAuthorityName>();
-	
-	public UserSecurityInfo() {	
-	}
-	
-	public UserSecurityInfo(String username, String fullname, String email, UserType type) {
-		this.username = username;
-		this.fullname = fullname;
-		this.email = email;
-		this.type = type;
-		if ( (email != null && username != null) || (email == null && username == null) ) {
-			throw new IllegalArgumentException("must have either just username or just email non-null");
-		}
-	}
-	
-	public UserType getType() {
-		return type;
-	}
-
-	public void setType(UserType type) {
-		this.type = type;
-	}
-
-	public String getUsername() {
-		return username;
-	}
-
-	public void setUsername(String username) {
-		this.username = username;
-	}
-
-	public String getFullName() {
-		return fullname;
-	}
-
-	public void setFullName(String fullname) {
-		this.fullname = fullname;
-	}
-
-	public String getEmail() {
-		return email;
-	}
-
-	public void setEmail(String email) {
-		this.email = email;
-	}
-
-	public String getCanonicalName() {
-		if ( username != null ) {
-			return username;
-		} else {
-			return email.substring(EmailParser.K_MAILTO.length());
-		}
-	}
-	
-	public TreeSet<GrantedAuthorityName> getAssignedUserGroups() {
-		return assignedUserGroups;
-	}
-
-	public void setAssignedUserGroups(TreeSet<GrantedAuthorityName> authorities) {
-		assignedUserGroups.clear();
-		if ( authorities != null ) {
-			assignedUserGroups.addAll(authorities);
-		}
-	}
-
-	public TreeSet<GrantedAuthorityName> getGrantedAuthorities() {
-		return grantedAuthorities;
-	}
-
-	public void setGrantedAuthorities(TreeSet<GrantedAuthorityName> authorities) {
-		grantedAuthorities.clear();
-		if ( authorities != null ) {
-			grantedAuthorities.addAll(authorities);
-		}
-	}
-
-	@Override
-	public boolean equals(Object obj) {
-		UserSecurityInfo info = (UserSecurityInfo) obj;
-		if ( username != null && info.username != null ) {
-			return username.equals(info.username);
-		}
-		if ( email != null && info.email != null ) {
-			return email.equals(info.email);
-		}
-		return false;
-	}
-
-	@Override
-	public int hashCode() {
-		if ( username != null ) {
-			return 1010101 + 3*username.hashCode();
-		} else if ( email != null ){
-			return email.hashCode();
-		} else {
-			return 3;
-		}
-	}
-
-	@Override
-	public int compareTo(UserSecurityInfo o) {
-		if ( username != null && o.username != null ) {
-			return username.compareTo(o.username);
-		}
-		if ( email != null && o.email != null ) {
-			return email.compareTo(o.email);
-		}
-		if ( username != null ) return -1;
-		return 1;
-	}
-	
-	private static final String UID_PREFIX = "uid:";
-	
-	/**
-	 * Simple converter of user's primary key to a display name.
-	 * The actual user record at the time of the storage is identified by the 
-	 * uriUser.  The user's display name is encoded in that as well as a 
-	 * creation timestamp.
-	 * 
-	 * @param uriUser
-	 * @return
-	 */
-	public static final String getDisplayName(String uriUser ) {
-	      String displayName;
-	      if (uriUser.startsWith(EmailParser.K_MAILTO)) {
-	        displayName = uriUser.substring(EmailParser.K_MAILTO.length());
-	      } else if (uriUser.startsWith(UID_PREFIX)) {
-	        displayName = uriUser.substring(UID_PREFIX.length(), uriUser.indexOf("|"));
-	      } else {
-	        displayName = uriUser;
-	      }
-	      return displayName;
-	}
-}
+/*
+ * Copyright (C) 2011 University of Washington
+ *
+ * Licensed under the Apache License, Version 2.0 (the "License"); you may not
+ * use this file except in compliance with the License. You may obtain a copy of
+ * the License at
+ *
+ * http://www.apache.org/licenses/LICENSE-2.0
+ *
+ * Unless required by applicable law or agreed to in writing, software
+ * distributed under the License is distributed on an "AS IS" BASIS, WITHOUT
+ * WARRANTIES OR CONDITIONS OF ANY KIND, either express or implied. See the
+ * License for the specific language governing permissions and limitations under
+ * the License.
+ */
+
+package org.opendatakit.common.security.client;
+
+import java.io.Serializable;
+import java.util.TreeSet;
+
+import org.opendatakit.common.security.common.EmailParser;
+import org.opendatakit.common.security.common.GrantedAuthorityName;
+
+
+/**
+ * Heavy object comparable to User that is transportable across the GWT interfaces.
+ * If requested, it provides the full set of authorizations and group memberships that
+ * a user possesses (so that the client can show or hide tabs as appropriate).  The
+ * username is a unique key for this object.
+ * 
+ * @author mitchellsundt@gmail.com
+ *
+ */
+public class UserSecurityInfo implements Comparable<UserSecurityInfo>, Serializable {
+
+	/**
+   * 
+   */
+  private static final long serialVersionUID = 7581021818962882604L;
+
+  public enum UserType implements Serializable {
+		ANONYMOUS,     // not authenticated (anonymous)
+		REGISTERED,    // authenticated and registered
+		AUTHENTICATED  // openId authentication but not registered
+	};
+	String username; // null if email is non-null
+	String fullname; // tie-back to whatever the site admin wants to know.
+	String email; // null if username is non-null
+	UserType type;
+	TreeSet<GrantedAuthorityName> assignedUserGroups = new TreeSet<GrantedAuthorityName>();
+	TreeSet<GrantedAuthorityName> grantedAuthorities = new TreeSet<GrantedAuthorityName>();
+	
+	public UserSecurityInfo() {	
+	}
+	
+	public UserSecurityInfo(String username, String fullname, String email, UserType type) {
+		this.username = username;
+		this.fullname = fullname;
+		this.email = email;
+		this.type = type;
+		if ( (email != null && username != null) || (email == null && username == null) ) {
+			throw new IllegalArgumentException("must have either just username or just email non-null");
+		}
+	}
+	
+	public UserType getType() {
+		return type;
+	}
+
+	public void setType(UserType type) {
+		this.type = type;
+	}
+
+	public String getUsername() {
+		return username;
+	}
+
+	public void setUsername(String username) {
+		this.username = username;
+	}
+
+	public String getFullName() {
+		return fullname;
+	}
+
+	public void setFullName(String fullname) {
+		this.fullname = fullname;
+	}
+
+	public String getEmail() {
+		return email;
+	}
+
+	public void setEmail(String email) {
+		this.email = email;
+	}
+
+	public String getCanonicalName() {
+		if ( username != null ) {
+			return username;
+		} else {
+			return email.substring(EmailParser.K_MAILTO.length());
+		}
+	}
+	
+	public TreeSet<GrantedAuthorityName> getAssignedUserGroups() {
+		return assignedUserGroups;
+	}
+
+	public void setAssignedUserGroups(TreeSet<GrantedAuthorityName> authorities) {
+		assignedUserGroups.clear();
+		if ( authorities != null ) {
+			assignedUserGroups.addAll(authorities);
+		}
+	}
+
+	public TreeSet<GrantedAuthorityName> getGrantedAuthorities() {
+		return grantedAuthorities;
+	}
+
+	public void setGrantedAuthorities(TreeSet<GrantedAuthorityName> authorities) {
+		grantedAuthorities.clear();
+		if ( authorities != null ) {
+			grantedAuthorities.addAll(authorities);
+		}
+	}
+
+	@Override
+	public boolean equals(Object obj) {
+		UserSecurityInfo info = (UserSecurityInfo) obj;
+		if ( username != null && info.username != null ) {
+			return username.equals(info.username);
+		}
+		if ( email != null && info.email != null ) {
+			return email.equals(info.email);
+		}
+		return false;
+	}
+
+	@Override
+	public int hashCode() {
+		if ( username != null ) {
+			return 1010101 + 3*username.hashCode();
+		} else if ( email != null ){
+			return email.hashCode();
+		} else {
+			return 3;
+		}
+	}
+
+	@Override
+	public int compareTo(UserSecurityInfo o) {
+		if ( username != null && o.username != null ) {
+			return username.compareTo(o.username);
+		}
+		if ( email != null && o.email != null ) {
+			return email.compareTo(o.email);
+		}
+		if ( username != null ) return -1;
+		return 1;
+	}
+	
+	private static final String UID_PREFIX = "uid:";
+	
+	/**
+	 * Simple converter of user's primary key to a display name.
+	 * The actual user record at the time of the storage is identified by the 
+	 * uriUser.  The user's display name is encoded in that as well as a 
+	 * creation timestamp.
+	 * 
+	 * @param uriUser
+	 * @return
+	 */
+	public static final String getDisplayName(String uriUser ) {
+	      String displayName;
+	      if (uriUser.startsWith(EmailParser.K_MAILTO)) {
+	        displayName = uriUser.substring(EmailParser.K_MAILTO.length());
+	      } else if (uriUser.startsWith(UID_PREFIX)) {
+	        displayName = uriUser.substring(UID_PREFIX.length(), uriUser.indexOf("|"));
+	      } else {
+	        displayName = uriUser;
+	      }
+	      return displayName;
+	}
+}