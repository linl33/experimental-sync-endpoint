--- conflicted
+++ resolved
@@ -1,56 +1,51 @@
-# either basic or digest
-security.server.deviceAuthentication=digest
-# choose whether to secure everything with https or allow http access.
-#
-# NOTE: changes also needed to:
-# -- server.xml (Tomcat configuration file) to set up the secure channel
-#
-# issue 648 - REQUIRES_INSECURE_CHANNEL is now the default instead of ANY_CHANNEL
-# there are various edge cases that have not been tested in the UI for
-# allowing arbitrary accesses, as the session cookie and authentication
-# do get set for a specific http: or https: scheme and are not transferrable.
-#
-# should be REQUIRES_SECURE_CHANNEL but can't unless SSL is available.
-security.server.secureChannelType=REQUIRES_INSECURE_CHANNEL
-#security.server.secureChannelType=REQUIRES_SECURE_CHANNEL
-# either REQUIRES_INSECURE_CHANNEL to secure nothing
-# or REQUIRES_SECURE_CHANNEL to secure everything
-# or perhaps ANY_CHANNEL when running through a proxy server
-security.server.channelType=REQUIRES_INSECURE_CHANNEL
-#security.server.channelType=REQUIRES_SECURE_CHANNEL
-#
-# When running under Tomcat, you need to set the hostname and port for
-# the server so that the background tasks can generate properly-constructed
-# links in their documents and in their publications to the
-# external services.
-#
-# This is configured during install.  If blank, discovers an IP address
-security.server.hostname=
-<<<<<<< HEAD
-#security.server.hostname=sprite.dyn.cs.washington.edu
-=======
-#security.server.hostname=192.168.15.200
-#security.server.hostname=opendatakit.appspot.com
->>>>>>> a3b106c5
-#
-# any port pairings can be used.
-#security.server.port=80
-#security.server.securePort=443
-security.server.port=8888
-security.server.securePort=8443
-
-# e-mail of designated superuser. This must be a user that has an OpenID
-# login hosted by a remote server (i.e., this must be a gmail account).
-# this should be of the form: 'mailto:user@gmail.com'
-security.server.superUser=mailto:sudar.sam@gmail.com
-# Define a superUserUsername to insert an ODK Aggregate username that can
-# access the server.  The initial password for this username is 'aggregate'
-security.server.superUserUsername=
-
-# realm definition
-# realmString -- what should be sent to users when BasicAuth or DigestAuth is done
-security.server.realm.realmString=opendatakit.org ODK Aggregate
-#
-#
-
-
+# either basic or digest
+security.server.deviceAuthentication=digest
+# choose whether to secure everything with https or allow http access.
+#
+# NOTE: changes also needed to:
+# -- server.xml (Tomcat configuration file) to set up the secure channel
+#
+# issue 648 - REQUIRES_INSECURE_CHANNEL is now the default instead of ANY_CHANNEL
+# there are various edge cases that have not been tested in the UI for
+# allowing arbitrary accesses, as the session cookie and authentication
+# do get set for a specific http: or https: scheme and are not transferrable.
+#
+# should be REQUIRES_SECURE_CHANNEL but can't unless SSL is available.
+security.server.secureChannelType=REQUIRES_INSECURE_CHANNEL
+#security.server.secureChannelType=REQUIRES_SECURE_CHANNEL
+# either REQUIRES_INSECURE_CHANNEL to secure nothing
+# or REQUIRES_SECURE_CHANNEL to secure everything
+# or perhaps ANY_CHANNEL when running through a proxy server
+security.server.channelType=REQUIRES_INSECURE_CHANNEL
+#security.server.channelType=REQUIRES_SECURE_CHANNEL
+#
+# When running under Tomcat, you need to set the hostname and port for
+# the server so that the background tasks can generate properly-constructed
+# links in their documents and in their publications to the
+# external services.
+#
+# This is configured during install.  If blank, discovers an IP address
+security.server.hostname=
+#security.server.hostname=sprite.dyn.cs.washington.edu
+#
+# any port pairings can be used.
+#security.server.port=80
+#security.server.securePort=443
+security.server.port=8888
+security.server.securePort=8443
+
+# e-mail of designated superuser. This must be a user that has an OpenID
+# login hosted by a remote server (i.e., this must be a gmail account).
+# this should be of the form: 'mailto:user@gmail.com'
+security.server.superUser=mailto:sudar.sam@gmail.com
+# Define a superUserUsername to insert an ODK Aggregate username that can
+# access the server.  The initial password for this username is 'aggregate'
+security.server.superUserUsername=
+
+# realm definition
+# realmString -- what should be sent to users when BasicAuth or DigestAuth is done
+security.server.realm.realmString=opendatakit.org ODK Aggregate
+#
+#
+
+