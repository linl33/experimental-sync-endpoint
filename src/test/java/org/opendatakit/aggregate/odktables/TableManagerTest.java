package org.opendatakit.aggregate.odktables;

import static org.junit.Assert.assertEquals;
import static org.junit.Assert.assertNotNull;
import static org.junit.Assert.assertTrue;

import java.util.ArrayList;
import java.util.List;

import org.junit.After;
import org.junit.Before;
import org.junit.Test;
import org.opendatakit.aggregate.odktables.entity.Column;
import org.opendatakit.aggregate.odktables.entity.Scope;
import org.opendatakit.aggregate.odktables.entity.TableEntry;
import org.opendatakit.aggregate.odktables.entity.TableRole;
import org.opendatakit.aggregate.odktables.exception.TableAlreadyExistsException;
import org.opendatakit.common.persistence.exception.ODKDatastoreException;
import org.opendatakit.common.persistence.exception.ODKEntityNotFoundException;
import org.opendatakit.common.persistence.exception.ODKEntityPersistException;
import org.opendatakit.common.persistence.exception.ODKTaskLockException;
import org.opendatakit.common.web.CallingContext;
import org.opendatakit.common.web.TestContextFactory;

import com.google.common.collect.Lists;

// TODO: tests here have been updated and if they fail are likely due to config
// errors as much as real errors.
public class TableManagerTest {

  private CallingContext cc;
  private TableManager tm;
  private String tableId;
  private String tableName;
  private String tableId2;
  private List<Column> columns;
  private String tableProperties;

  @Before
  public void setUp() throws Exception {
    this.cc = TestContextFactory.getCallingContext();
    this.tm = new TableManager(cc);
    this.tableId = T.tableId;
    this.tableName = T.tableName;
    this.tableId2 = T.tableId + "2";
    this.columns = T.columns;
    this.tableProperties = T.tableMetadata;
  }

  @After
  public void tearDown() throws Exception {
    try {
      tm.deleteTable(tableId);
    } catch (ODKEntityNotFoundException e) {
      // ignore
    }
    try {
      tm.deleteTable(tableId2);
    } catch (ODKEntityNotFoundException e) {
      // ignore
    }
  }

  @Test
  public void testGetTablesEmpty() throws ODKDatastoreException {
    List<TableEntry> entries = tm.getTables();
    assertTrue(entries.isEmpty());
  }

  @Test
  public void testCreateTable() throws ODKDatastoreException, TableAlreadyExistsException {
    TableEntry entry = tm.createTable(tableId, T.tableKey, T.dbTableName, 
        T.tableType, T.tableIdAccessControls, T.columns, 
        T.kvsEntries);
    assertEquals(tableId, entry.getTableId());
    assertNotNull(entry.getDataEtag());
  }

  @Test(expected = TableAlreadyExistsException.class)
  public void testCreateTableAlreadyExists() throws ODKDatastoreException,
      TableAlreadyExistsException {
<<<<<<< HEAD
    tm.createTable(tableId, T.tableKey, T.dbTableName, 
        T.tableType, T.tableIdAccessControls, T.columns, 
        T.kvsEntries);    
    tm.createTable(tableId, T.tableKey, T.dbTableName, 
        T.tableType, T.tableIdAccessControls, T.columns, 
        T.kvsEntries);
  }

//  @Test(expected = IllegalArgumentException.class)
//  public void testCreateTableNullTableId() throws ODKEntityPersistException, ODKDatastoreException,
//      TableAlreadyExistsException {
//    tm.createTable(null, tableName, columns, tableProperties);
//  }
//
//  @Test(expected = IllegalArgumentException.class)
//  public void testCreateTableNullTableName() throws ODKEntityPersistException,
//      ODKDatastoreException, TableAlreadyExistsException {
//    tm.createTable(tableId, null, columns, tableProperties);
//  }
//
//  @Test(expected = IllegalArgumentException.class)
//  public void testCreateTableNullColumns() throws ODKEntityPersistException, ODKDatastoreException,
//      TableAlreadyExistsException {
//    tm.createTable(tableId, tableName, null, tableProperties);
//  }
=======
    tm.createTable(tableId, tableName, columns, tableProperties);
    tm.createTable(tableId, tableName, columns, tableProperties);
  }

  @Test(expected = NullPointerException.class)
  public void testCreateTableNullTableId() throws ODKEntityPersistException, ODKDatastoreException,
      TableAlreadyExistsException {
    tm.createTable(null, tableName, columns, tableProperties);
  }

  @Test(expected = NullPointerException.class)
  public void testCreateTableNullTableName() throws ODKEntityPersistException,
      ODKDatastoreException, TableAlreadyExistsException {
    tm.createTable(tableId, null, columns, tableProperties);
  }

  @Test(expected = NullPointerException.class)
  public void testCreateTableNullColumns() throws ODKEntityPersistException, ODKDatastoreException,
      TableAlreadyExistsException {
    tm.createTable(tableId, tableName, null, tableProperties);
  }
>>>>>>> 40cd35de

  @Test
  public void testGetTable() throws ODKDatastoreException, TableAlreadyExistsException {
    TableEntry expected = tm.createTable(tableId, T.tableKey, T.dbTableName, 
        T.tableType, T.tableIdAccessControls, T.columns, 
        T.kvsEntries);
    TableEntry actual = tm.getTableNullSafe(tableId);
    assertEquals(expected, actual);
  }

  @Test(expected = ODKEntityNotFoundException.class)
  public void testGetTableDoesNotExist() throws ODKEntityNotFoundException, ODKDatastoreException {
    tm.getTableNullSafe(tableId);
  }

  @Test(expected = NullPointerException.class)
  public void testGetTableNullTableId() throws ODKEntityNotFoundException, ODKDatastoreException {
    tm.getTableNullSafe(null);
  }

  @Test
  public void testGetTables() throws ODKEntityPersistException, ODKDatastoreException,
      ODKTaskLockException, TableAlreadyExistsException {
    List<TableEntry> expected = new ArrayList<TableEntry>();

    TableEntry one = tm.createTable(tableId2, T.tableKey, T.dbTableName, 
        T.tableType, T.tableIdAccessControls, T.columns, 
        T.kvsEntries);
    TableEntry two = tm.createTable(tableId, T.tableKey, T.dbTableName, 
        T.tableType, T.tableIdAccessControls, T.columns, 
        T.kvsEntries);

    expected.add(one);
    expected.add(two);

    List<TableEntry> actual = tm.getTables();
    assertEquals(2, actual.size());

    Util.assertCollectionSameElements(expected, actual);
  }

  @Test
  public void testGetTablesByScopes() throws ODKEntityNotFoundException, ODKDatastoreException,
      TableAlreadyExistsException {
    List<TableEntry> expected = new ArrayList<TableEntry>();

    TableEntry one = tm.createTable(tableId2, T.tableKey, T.dbTableName, 
        T.tableType, T.tableIdAccessControls, T.columns, 
        T.kvsEntries);
    tm.createTable(tableId, T.tableKey, T.dbTableName, 
        T.tableType, T.tableIdAccessControls, T.columns, 
        T.kvsEntries);
    
    TableAclManager am = new TableAclManager(one.getTableId(), cc);
    Scope scope = new Scope(Scope.Type.DEFAULT, null);
    am.setAcl(scope, TableRole.READER);

    expected.add(one);

    List<TableEntry> actual = tm.getTables(Lists.newArrayList(scope));

    Util.assertCollectionSameElements(expected, actual);
  }

  @Test(expected = ODKEntityNotFoundException.class)
  public void testDeleteTable() throws ODKDatastoreException, ODKTaskLockException,
      TableAlreadyExistsException {
    tm.createTable(tableId, T.tableKey, T.dbTableName, 
        T.tableType, T.tableIdAccessControls, T.columns, 
        T.kvsEntries);    tm.deleteTable(tableId);
    tm.getTableNullSafe(tableId);
  }

  @Test(expected = ODKEntityNotFoundException.class)
  public void testDeleteTableDoesNotExist() throws ODKDatastoreException, ODKTaskLockException {
    tm.deleteTable(tableId);
  }

  @Test(expected = NullPointerException.class)
  public void testDeleteTableNullTableId() throws ODKDatastoreException, ODKTaskLockException {
    tm.deleteTable(null);
  }

}<|MERGE_RESOLUTION|>--- conflicted
+++ resolved
@@ -79,7 +79,6 @@
   @Test(expected = TableAlreadyExistsException.class)
   public void testCreateTableAlreadyExists() throws ODKDatastoreException,
       TableAlreadyExistsException {
-<<<<<<< HEAD
     tm.createTable(tableId, T.tableKey, T.dbTableName, 
         T.tableType, T.tableIdAccessControls, T.columns, 
         T.kvsEntries);    
@@ -105,29 +104,6 @@
 //      TableAlreadyExistsException {
 //    tm.createTable(tableId, tableName, null, tableProperties);
 //  }
-=======
-    tm.createTable(tableId, tableName, columns, tableProperties);
-    tm.createTable(tableId, tableName, columns, tableProperties);
-  }
-
-  @Test(expected = NullPointerException.class)
-  public void testCreateTableNullTableId() throws ODKEntityPersistException, ODKDatastoreException,
-      TableAlreadyExistsException {
-    tm.createTable(null, tableName, columns, tableProperties);
-  }
-
-  @Test(expected = NullPointerException.class)
-  public void testCreateTableNullTableName() throws ODKEntityPersistException,
-      ODKDatastoreException, TableAlreadyExistsException {
-    tm.createTable(tableId, null, columns, tableProperties);
-  }
-
-  @Test(expected = NullPointerException.class)
-  public void testCreateTableNullColumns() throws ODKEntityPersistException, ODKDatastoreException,
-      TableAlreadyExistsException {
-    tm.createTable(tableId, tableName, null, tableProperties);
-  }
->>>>>>> 40cd35de
 
   @Test
   public void testGetTable() throws ODKDatastoreException, TableAlreadyExistsException {
