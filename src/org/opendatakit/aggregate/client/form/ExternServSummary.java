package org.opendatakit.aggregate.client.form;

import java.io.Serializable;
import java.util.Date;

public class ExternServSummary implements Serializable{
<<<<<<< HEAD
  
  /**
   * Serialization identifier 
   */
  private static final long serialVersionUID = 29897237349781615L;
  
=======
>>>>>>> 75af82ec
  
  private String user;
  private String status;
  private Date established;
  private String action;
  private String type;
  private String name;
  
  public ExternServSummary() {
    
  }

  public ExternServSummary(String user, String status, Date established, String action, String type, String name) {
    this.user = user;
    this.status = status;
    this.established = established;
    this.action = action;
    this.type = type;
    this.name = name;
  }

  public String getUser() {
    return user;
  }

  public String getStatus() {
    return status;
  }

  public Date getEstablished() {
    return established;
  }

  public String getAction() {
    return action;
  }

  public String getType() {
    return type;
  }

  public String getName() {
    return name;
  }
  
  
}
<|MERGE_RESOLUTION|>--- conflicted
+++ resolved
@@ -1,62 +1,56 @@
-package org.opendatakit.aggregate.client.form;
-
-import java.io.Serializable;
-import java.util.Date;
-
-public class ExternServSummary implements Serializable{
-<<<<<<< HEAD
-  
-  /**
-   * Serialization identifier 
-   */
-  private static final long serialVersionUID = 29897237349781615L;
-  
-=======
->>>>>>> 75af82ec
-  
-  private String user;
-  private String status;
-  private Date established;
-  private String action;
-  private String type;
-  private String name;
-  
-  public ExternServSummary() {
-    
-  }
-
-  public ExternServSummary(String user, String status, Date established, String action, String type, String name) {
-    this.user = user;
-    this.status = status;
-    this.established = established;
-    this.action = action;
-    this.type = type;
-    this.name = name;
-  }
-
-  public String getUser() {
-    return user;
-  }
-
-  public String getStatus() {
-    return status;
-  }
-
-  public Date getEstablished() {
-    return established;
-  }
-
-  public String getAction() {
-    return action;
-  }
-
-  public String getType() {
-    return type;
-  }
-
-  public String getName() {
-    return name;
-  }
-  
-  
-}
+package org.opendatakit.aggregate.client.form;
+
+import java.io.Serializable;
+import java.util.Date;
+
+public class ExternServSummary implements Serializable{
+  
+  /**
+   * Serialization identifier 
+   */
+  private static final long serialVersionUID = 29897237349781615L;
+   
+  private String user;
+  private String status;
+  private Date established;
+  private String action;
+  private String type;
+  private String name;
+  
+  public ExternServSummary() {
+    
+  }
+
+  public ExternServSummary(String user, String status, Date established, String action, String type, String name) {
+    this.user = user;
+    this.status = status;
+    this.established = established;
+    this.action = action;
+    this.type = type;
+    this.name = name;
+  }
+
+  public String getUser() {
+    return user;
+  }
+
+  public String getStatus() {
+    return status;
+  }
+
+  public Date getEstablished() {
+    return established;
+  }
+
+  public String getAction() {
+    return action;
+  }
+
+  public String getType() {
+    return type;
+  }
+
+  public String getName() {
+    return name;
+  }
+}