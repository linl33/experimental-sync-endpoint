--- conflicted
+++ resolved
@@ -214,7 +214,6 @@
     }
   }
 
-<<<<<<< HEAD
   @Override
   public ExternServSummary transform() {    
     return new ExternServSummary(fsc.getCreatorUriUser(),
@@ -225,10 +224,7 @@
           getDescriptiveTargetString());
   }
   
-  public void persist() throws ODKEntityPersistException {
-=======
   public void persist(CallingContext cc) throws ODKEntityPersistException {
->>>>>>> 33945129
     Datastore ds = cc.getDatastore();
     User user = cc.getCurrentUser();
     ds.putEntities(repeatElementTableIds, user);
