/*
 * Copyright (C) 2009 Google Inc. 
 * Copyright (C) 2010 University of Washington.
 * 
 * Licensed under the Apache License, Version 2.0 (the "License"); you may not
 * use this file except in compliance with the License. You may obtain a copy of
 * the License at
 * 
 * http://www.apache.org/licenses/LICENSE-2.0
 * 
 * Unless required by applicable law or agreed to in writing, software
 * distributed under the License is distributed on an "AS IS" BASIS, WITHOUT
 * WARRANTIES OR CONDITIONS OF ANY KIND, either express or implied. See the
 * License for the specific language governing permissions and limitations under
 * the License.
 */

package org.opendatakit.aggregate.externalservice;

import java.io.BufferedReader;
import java.io.InputStreamReader;
import java.io.OutputStreamWriter;
import java.io.PrintWriter;
import java.net.HttpURLConnection;
import java.net.URL;
import java.util.ArrayList;
import java.util.Date;
import java.util.List;

import org.opendatakit.aggregate.CallingContext;
import org.opendatakit.aggregate.client.form.ExternServSummary;
import org.opendatakit.aggregate.constants.externalservice.ExternalServiceOption;
import org.opendatakit.aggregate.constants.externalservice.ExternalServiceType;
import org.opendatakit.aggregate.constants.externalservice.JsonServerConsts;
import org.opendatakit.aggregate.constants.externalservice.JsonServerType;
import org.opendatakit.aggregate.datamodel.FormElementModel.ElementType;
import org.opendatakit.aggregate.exception.ODKExternalServiceException;
import org.opendatakit.aggregate.exception.ODKFormNotFoundException;
import org.opendatakit.aggregate.externalservice.FormServiceCursor.OperationalStatus;
import org.opendatakit.aggregate.form.Form;
import org.opendatakit.aggregate.format.element.BasicElementFormatter;
import org.opendatakit.aggregate.format.header.BasicHeaderFormatter;
import org.opendatakit.aggregate.format.structure.JsonFormatter;
import org.opendatakit.aggregate.submission.Submission;
import org.opendatakit.common.persistence.Datastore;
import org.opendatakit.common.persistence.EntityKey;
import org.opendatakit.common.persistence.exception.ODKDatastoreException;
import org.opendatakit.common.persistence.exception.ODKEntityNotFoundException;
import org.opendatakit.common.persistence.exception.ODKEntityPersistException;
import org.opendatakit.common.security.User;

import com.google.gson.JsonArray;
import com.google.gson.JsonObject;

/**
 * 
 * @author wbrunette@gmail.com
 * @author mitchellsundt@gmail.com
 * 
 */
public class JsonServer extends AbstractExternalService implements ExternalService {

  /**
   * Datastore entity specific to this type of external service
   */
  private JsonServerParameterTable objectEntity;

  private JsonServer(Form form, CallingContext cc) {
    super(form, new BasicElementFormatter(true, true, true), new BasicHeaderFormatter(true, true,
        true), cc);
  }

  public JsonServer(FormServiceCursor fsc, CallingContext cc)
      throws ODKEntityNotFoundException, ODKDatastoreException, ODKFormNotFoundException {
    this(Form.retrieveForm(fsc.getFormId(), cc), cc);

    objectEntity = cc.getDatastore().getEntity(JsonServerParameterTable.assertRelation(cc),
        fsc.getAuriService(), cc.getCurrentUser());

    // createForm();
  }

  public JsonServer(Form form, String serverURL, ExternalServiceOption externalServiceOption,
      CallingContext cc) throws ODKDatastoreException, ODKExternalServiceException {
    this(form, cc);

    Datastore ds = cc.getDatastore();
    User user = cc.getCurrentUser();
    objectEntity = ds.createEntityUsingRelation(JsonServerParameterTable.assertRelation(
        cc), user);
    fsc = FormServiceCursor.createFormServiceCursor(form, ExternalServiceType.JSON_SERVER, objectEntity,
        cc);
    fsc.setExternalServiceOption(externalServiceOption);
    fsc.setIsExternalServicePrepared(true);
    fsc.setOperationalStatus(OperationalStatus.ACTIVE);
    fsc.setEstablishmentDateTime(new Date());
    fsc.setUploadCompleted(false);
    objectEntity.setServerUrl(serverURL);
    ds.putEntity(fsc, user);
    ds.putEntity(objectEntity, user);

    // createForm();
  }

  @Override
  public void abandon(CallingContext cc) throws ODKDatastoreException {
	if ( fsc.getOperationalStatus() != OperationalStatus.COMPLETED ) {
	  fsc.setOperationalStatus(OperationalStatus.ABANDONED);
	  persist(cc);  
	}
  }

<<<<<<< HEAD
  @Override
  public ExternServSummary transform() {    
    return new ExternServSummary(fsc.getCreatorUriUser(),
        fsc.getOperationalStatus().toString(),
        fsc.getEstablishmentDateTime(),
        fsc.getExternalServiceOption().getDescriptionOfOption(),
        fsc.getExternalServiceType().getServiceName(),
          getDescriptiveTargetString());
  }
  
  public void persist() throws ODKEntityPersistException {
=======
  public void persist(CallingContext cc) throws ODKEntityPersistException {
>>>>>>> 33945129
	Datastore ds = cc.getDatastore();
	User user = cc.getCurrentUser();
    ds.putEntity(objectEntity, user);
    ds.putEntity(fsc, user);
  }

  public void delete(CallingContext cc) throws ODKDatastoreException {
	Datastore ds = cc.getDatastore();
	User user = cc.getCurrentUser();
    ds.deleteEntity(new EntityKey(objectEntity, objectEntity.getUri()), user);
    ds.deleteEntity(new EntityKey(fsc, fsc.getUri()), user);
  }

  public String getServerUrl() {
    return objectEntity.getServerUrl();
  }

  private void createForm() throws ODKExternalServiceException {
    System.out.println("BEGINNING INSERTION");

    JsonArray def = new JsonArray();

    JsonObject jsonFormBase = new JsonObject();
    jsonFormBase.addProperty("ODKID", form.getFormId());
    def.add(jsonFormBase);

    // TODO: Waylon -- I need to understand this to recommend an alternative
    // mechanism...
    List<String> headers = headerFormatter.generateHeaders(form, form.getTopLevelGroupElement(), null);
    List<ElementType> types = headerFormatter.getHeaderTypes();
    for (int i = 0; i < headers.size(); ++i) {
      String name = headers.get(i);
      ElementType type = types.get(i);
      JsonObject element = new JsonObject();
      JsonServerType jt = JsonServerConsts.typeMap.get(type);
      if (jt == JsonServerType.CONTENT_TYPE) {
        // TODO: need to handle the case where element is
        // a binary -- we don't know whether it is really
        // a picture or not, but should we claim it to be?
        element.addProperty("TYPE", "picture");
      } else {
        element.addProperty("TYPE", jt.getJsonServerTypeValue());
      }
      element.addProperty("LABEL", name);
      def.add(element);
    }

    System.out.println(def.toString());

    try {
      // TODO: change so not hard coded
      URL url = new URL("http://floresta.rhizalabs.com/cbi/upload/createDataset");
      HttpURLConnection connection = (HttpURLConnection) url.openConnection();
      connection.setDoOutput(true);
      connection.setRequestMethod("POST");
      connection.setConnectTimeout(JsonServerConsts.CONNECTION_TIMEOUT);

      OutputStreamWriter writer = new OutputStreamWriter(connection.getOutputStream(), "UTF-8");
      writer.write(def.toString());

      writer.close();

      System.out.println(connection.getResponseMessage());
      if (connection.getResponseCode() == HttpURLConnection.HTTP_OK) {
        InputStreamReader is = new InputStreamReader(connection.getInputStream());
        BufferedReader reader = new BufferedReader(is);

        String responseLine = reader.readLine();
        while (responseLine != null) {
          System.out.print(responseLine);
          responseLine = reader.readLine();
        }
        is.close();
      } else {
        System.out.println("FAILURE OF RHIZA DATA COLLECTION CREATION");
      }
    } catch (Exception e) {
      throw new ODKExternalServiceException(e);
    }
  }

  @Override
  public void sendSubmission(Submission submission, CallingContext cc) throws ODKExternalServiceException {
    // TODO: think of more appropriate method
    List<Submission> list = new ArrayList<Submission>();
    list.add(submission);
    sendSubmissions(list, cc);
  }

  @Override
  public void sendSubmissions(List<Submission> submissions, CallingContext cc) throws ODKExternalServiceException {
    try {

      URL url = new URL(getServerUrl());
      HttpURLConnection connection = (HttpURLConnection) url.openConnection();
      connection.setDoOutput(true);
      connection.setRequestMethod("POST");
      connection.setConnectTimeout(JsonServerConsts.CONNECTION_TIMEOUT);

      System.out.println("Sending JSON Submissions");

      OutputStreamWriter writer = new OutputStreamWriter(connection.getOutputStream(), "UTF-8");
      PrintWriter pWriter = new PrintWriter(writer);

      JsonFormatter formatter = new JsonFormatter(pWriter, null, form, cc);
      formatter.processSubmissions(submissions, cc);

      writer.flush();

      // TODO: PROBLEM - NOT good for only one response code check at the
      // end

      if (connection.getResponseCode() == HttpURLConnection.HTTP_OK) {
        return; // ok
      } else {
        // TODO: decide what to do
      }

    } catch (Exception e) {
      throw new ODKExternalServiceException(e);
    }

  }

  /**
   * @see java.lang.Object#equals(java.lang.Object)
   */
  @Override
  public boolean equals(Object obj) {
    if (!(obj instanceof JsonServer)) {
      return false;
    }
    JsonServer other = (JsonServer) obj;
    return (objectEntity == null ? (other.objectEntity == null) : 
    			(other.objectEntity != null && objectEntity.equals(other.objectEntity)))
        && (fsc == null ? (other.fsc == null) : 
        		(other.fsc != null && fsc.equals(other.fsc)));
  }

  /**
   * @see java.lang.Object#hashCode()
   */
  @Override
  public int hashCode() {
    int hashCode = 13;
    if (objectEntity != null)
      hashCode += objectEntity.hashCode();
    if (fsc != null)
      hashCode += fsc.hashCode();
    return hashCode;
  }

  @Override
  public void setUploadCompleted(CallingContext cc) throws ODKEntityPersistException {
    fsc.setUploadCompleted(true);
    if ( fsc.getExternalServiceOption() == ExternalServiceOption.UPLOAD_ONLY) {
    	fsc.setOperationalStatus(OperationalStatus.COMPLETED);
    }
	Datastore ds = cc.getDatastore();
	User user = cc.getCurrentUser();
    ds.putEntity(fsc, user);
  }

  @Override
  protected void insertData(Submission submission, CallingContext cc) throws ODKExternalServiceException {
    sendSubmission(submission, cc);
  }

  @Override
  public String getDescriptiveTargetString() {
	return getServerUrl();
  }
}<|MERGE_RESOLUTION|>--- conflicted
+++ resolved
@@ -110,7 +110,6 @@
 	}
   }
 
-<<<<<<< HEAD
   @Override
   public ExternServSummary transform() {    
     return new ExternServSummary(fsc.getCreatorUriUser(),
@@ -121,10 +120,7 @@
           getDescriptiveTargetString());
   }
   
-  public void persist() throws ODKEntityPersistException {
-=======
   public void persist(CallingContext cc) throws ODKEntityPersistException {
->>>>>>> 33945129
 	Datastore ds = cc.getDatastore();
 	User user = cc.getCurrentUser();
     ds.putEntity(objectEntity, user);
