--- conflicted
+++ resolved
@@ -1,335 +1,322 @@
-/**
- * Copyright (C) 2010 University of Washington
- * 
- * Licensed under the Apache License, Version 2.0 (the "License"); you may not use this file except
- * in compliance with the License. You may obtain a copy of the License at
- * 
- * http://www.apache.org/licenses/LICENSE-2.0
- * 
- * Unless required by applicable law or agreed to in writing, software distributed under the License
- * is distributed on an "AS IS" BASIS, WITHOUT WARRANTIES OR CONDITIONS OF ANY KIND, either express
- * or implied. See the License for the specific language governing permissions and limitations under
- * the License.
- */
-package org.opendatakit.aggregate.externalservice;
-
-import java.util.ArrayList;
-import java.util.Date;
-import java.util.List;
-
-import org.opendatakit.aggregate.CallingContext;
-import org.opendatakit.aggregate.constants.common.ExternalServiceOption;
-import org.opendatakit.aggregate.constants.common.OperationalStatus;
-import org.opendatakit.aggregate.constants.externalservice.ExternalServiceType;
-import org.opendatakit.aggregate.form.Form;
-import org.opendatakit.common.persistence.CommonFieldsBase;
-import org.opendatakit.common.persistence.DataField;
-import org.opendatakit.common.persistence.DataField.IndexType;
-import org.opendatakit.common.persistence.Datastore;
-import org.opendatakit.common.persistence.PersistConsts;
-import org.opendatakit.common.persistence.Query;
-import org.opendatakit.common.persistence.Query.Direction;
-import org.opendatakit.common.persistence.Query.FilterOperation;
-import org.opendatakit.common.persistence.exception.ODKDatastoreException;
-import org.opendatakit.common.persistence.exception.ODKEntityNotFoundException;
-import org.opendatakit.common.security.User;
-
-/**
- * 
- * @author wbrunette@gmail.com
+/**
+ * Copyright (C) 2010 University of Washington
+ * 
+ * Licensed under the Apache License, Version 2.0 (the "License"); you may not use this file except
+ * in compliance with the License. You may obtain a copy of the License at
+ * 
+ * http://www.apache.org/licenses/LICENSE-2.0
+ * 
+ * Unless required by applicable law or agreed to in writing, software distributed under the License
+ * is distributed on an "AS IS" BASIS, WITHOUT WARRANTIES OR CONDITIONS OF ANY KIND, either express
+ * or implied. See the License for the specific language governing permissions and limitations under
+ * the License.
+ */
+package org.opendatakit.aggregate.externalservice;
+
+import java.util.ArrayList;
+import java.util.Date;
+import java.util.List;
+
+import org.opendatakit.aggregate.CallingContext;
+import org.opendatakit.aggregate.constants.common.ExternalServiceOption;
+import org.opendatakit.aggregate.constants.common.OperationalStatus;
+import org.opendatakit.aggregate.constants.externalservice.ExternalServiceType;
+import org.opendatakit.aggregate.form.Form;
+import org.opendatakit.common.persistence.CommonFieldsBase;
+import org.opendatakit.common.persistence.DataField;
+import org.opendatakit.common.persistence.DataField.IndexType;
+import org.opendatakit.common.persistence.Datastore;
+import org.opendatakit.common.persistence.PersistConsts;
+import org.opendatakit.common.persistence.Query;
+import org.opendatakit.common.persistence.Query.Direction;
+import org.opendatakit.common.persistence.Query.FilterOperation;
+import org.opendatakit.common.persistence.exception.ODKDatastoreException;
+import org.opendatakit.common.persistence.exception.ODKEntityNotFoundException;
+import org.opendatakit.common.security.User;
+
+/**
+ * 
+ * @author wbrunette@gmail.com
  * @author mitchellsundt@gmail.com
  * 
  */
-public final class FormServiceCursor extends CommonFieldsBase {
-
-  private static final String TABLE_NAME = "_form_service_cursor";
-  
-<<<<<<< HEAD
-  /*
-   * Property Names for datastore
-   */
-=======
-  public static enum OperationalStatus {
-	  ACTIVE,
-	  PAUSED,
-	  COMPLETED,
-	  ABANDONED
-  };
-  
->>>>>>> fa955d4b
-  private static final DataField URI_MD5_FORM_ID_PROPERTY = new DataField("URI_MD5_FORM_ID",
-	      DataField.DataType.URI, false, PersistConsts.URI_STRING_LEN).setIndexable(IndexType.HASH);
-  private static final DataField AURI_SERVICE_PROPERTY = new DataField("AURI_SERVICE",
-	      DataField.DataType.URI, false, PersistConsts.URI_STRING_LEN).setIndexable(IndexType.HASH);
-  
-  private static final DataField EXT_SERVICE_TYPE_PROPERTY = new DataField("EXT_SERVICE_TYPE",
-      DataField.DataType.STRING, false, 200L);
-  private static final DataField EXTERNAL_SERVICE_OPTION = new DataField("EXTERNAL_SERVICE_OPTION",
-      DataField.DataType.STRING, false, 80L);
-  // some external services need to be prepared before they can receive data...
-  private static final DataField IS_EXTERNAL_SERVICE_PREPARED = new DataField("IS_EXTERNAL_SERVICE_PREPARED",
-		  DataField.DataType.BOOLEAN, true);
-  private static final DataField OPERATIONAL_STATUS = new DataField("OPERATIONAL_STATUS",
-		  DataField.DataType.STRING, true, 80L);
-  private static final DataField ESTABLISHMENT_DATETIME = new DataField("ESTABLISHMENT_DATETIME",
-      DataField.DataType.DATETIME, false);
-  private static final DataField UPLOAD_COMPLETED_PROPERTY = new DataField("UPLOAD_COMPLETED",
-      DataField.DataType.BOOLEAN, true);
-  private static final DataField LAST_UPLOAD_CURSOR_DATE_PROPERTY = new DataField(
-      "LAST_UPLOAD_PERSISTENCE_CURSOR", DataField.DataType.DATETIME, true);
-  private static final DataField LAST_UPLOAD_KEY_PROPERTY = new DataField("LAST_UPLOAD_KEY",
-      DataField.DataType.STRING, true, 4096L);
-  private static final DataField LAST_STREAMING_CURSOR_DATE_PROPERTY = new DataField(
-      "LAST_STREAMING_PERSISTENCE_CURSOR", DataField.DataType.DATETIME, true);
-  private static final DataField LAST_STREAMING_KEY_PROPERTY = new DataField("LAST_STREAMING_KEY",
-      DataField.DataType.STRING, true, 4096L);
-  private static final DataField FORM_ID_PROPERTY = new DataField("FORM_ID",
-      DataField.DataType.STRING, true, 4096L);
-
-	/**
-	 * Construct a relation prototype.  Only called via {@link #assertRelation(CallingContext)}
-	 * 
-	 * @param databaseSchema
-	 * @param tableName
-	 */
-  private FormServiceCursor(String schemaName) {
-    super(schemaName, TABLE_NAME);
-    fieldList.add(URI_MD5_FORM_ID_PROPERTY);
-    fieldList.add(AURI_SERVICE_PROPERTY);
-    fieldList.add(EXT_SERVICE_TYPE_PROPERTY);
-    fieldList.add(EXTERNAL_SERVICE_OPTION);
-    fieldList.add(IS_EXTERNAL_SERVICE_PREPARED);
-    fieldList.add(OPERATIONAL_STATUS);
-    fieldList.add(ESTABLISHMENT_DATETIME);
-    fieldList.add(UPLOAD_COMPLETED_PROPERTY);
-    fieldList.add(LAST_UPLOAD_CURSOR_DATE_PROPERTY);
-    fieldList.add(LAST_UPLOAD_KEY_PROPERTY);
-    fieldList.add(LAST_STREAMING_CURSOR_DATE_PROPERTY);
-    fieldList.add(LAST_STREAMING_KEY_PROPERTY);
-    fieldList.add(FORM_ID_PROPERTY);
-  }
-
-	/**
-	 * Construct an empty entity.  Only called via {@link #getEmptyRow(User)}
-	 * 
-	 * @param ref
-	 * @param user
-	 */
-  private FormServiceCursor(FormServiceCursor ref, User user) {
-    super(ref, user);
-  }
-
-  // Only called from within the persistence layer.
-  @Override
-  public FormServiceCursor getEmptyRow(User user) {
-	return new FormServiceCursor(this, user);
-  }
-
-  public ExternalServiceType getExternalServiceType() {
-    String type = getStringField(EXT_SERVICE_TYPE_PROPERTY);
-    return ExternalServiceType.valueOf(type);
-  }
-
-  public void setServiceClassname(ExternalServiceType value) {
-    if (!setStringField(EXT_SERVICE_TYPE_PROPERTY, value.toString())) {
-      throw new IllegalArgumentException("overflow externalServiceType");
-    }
-  }
-
-  public ExternalServiceOption getExternalServiceOption() {
-    return ExternalServiceOption.valueOf(getStringField(EXTERNAL_SERVICE_OPTION));
-  }
-
-  public void setExternalServiceOption(ExternalServiceOption value) {
-    if (!setStringField(EXTERNAL_SERVICE_OPTION, value.toString())) {
-      throw new IllegalArgumentException("overflow externalServiceOption");
-    }
-  }
-
-  public Boolean isExternalServicePrepared() {
-	  return getBooleanField(IS_EXTERNAL_SERVICE_PREPARED);
-  }
-  
-  public void setIsExternalServicePrepared(Boolean value) {
-	  setBooleanField(IS_EXTERNAL_SERVICE_PREPARED, value);
-  }
-  
-  public OperationalStatus getOperationalStatus() {
-	  String value = getStringField(OPERATIONAL_STATUS);
-	  if ( value == null ) return null;
-	  return OperationalStatus.valueOf(value);
-  }
-  
-  public void setOperationalStatus(OperationalStatus value) {
-    if (!setStringField(OPERATIONAL_STATUS, value.name())) {
-        throw new IllegalArgumentException("overflow operationalStatus");
-    }
-  }
-  
-  public Date getEstablishmentDateTime() {
-    return getDateField(ESTABLISHMENT_DATETIME);
-  }
-
-  public void setEstablishmentDateTime(Date value) {
-    setDateField(ESTABLISHMENT_DATETIME, value);
-  }
-
-  public Boolean getUploadCompleted() {
-    return getBooleanField(UPLOAD_COMPLETED_PROPERTY);
-  }
-
-  public void setUploadCompleted(Boolean value) {
-    setBooleanField(UPLOAD_COMPLETED_PROPERTY, value);
-  }
-
-  public Date getLastUploadCursorDate() {
-    return getDateField(LAST_UPLOAD_CURSOR_DATE_PROPERTY);
-  }
-
-  public void setLastUploadCursorDate(Date value) {
-    setDateField(LAST_UPLOAD_CURSOR_DATE_PROPERTY, value);
-  }
-
-  public String getLastUploadKey() {
-    return getStringField(LAST_UPLOAD_KEY_PROPERTY);
-  }
-
-  public void setLastUploadKey(String value) {
-    if (!setStringField(LAST_UPLOAD_KEY_PROPERTY, value)) {
-      throw new IllegalArgumentException("overflow lastUploadKey");
-    }
-  }
-
-  public Date getLastStreamingCursorDate() {
-    return getDateField(LAST_STREAMING_CURSOR_DATE_PROPERTY);
-  }
-
-  public void setLastStreamingCursorDate(Date value) {
-    setDateField(LAST_STREAMING_CURSOR_DATE_PROPERTY, value);
-  }
-
-  public String getLastStreamingKey() {
-    return getStringField(LAST_STREAMING_KEY_PROPERTY);
-  }
-
-  public void setLastStreamingKey(String value) {
-    if (!setStringField(LAST_STREAMING_KEY_PROPERTY, value)) {
-      throw new IllegalArgumentException("overflow lastStreamingKey");
-    }
-  }
-
-  public String getAuriService() {
-    return getStringField(AURI_SERVICE_PROPERTY);
-  }
-
-  public void setAuriService(String value) {
-    if (!setStringField(AURI_SERVICE_PROPERTY, value)) {
-      throw new IllegalArgumentException("overflow auriService");
-    }
-  }
-
-  public String getUriMd5FormId() {
-    return getStringField(URI_MD5_FORM_ID_PROPERTY);
-  }
-
-  public void setUriMd5FormId(String value) {
-    if (!setStringField(URI_MD5_FORM_ID_PROPERTY, value)) {
-      throw new IllegalArgumentException("overflow uriMd5FormId");
-    }
-  }
-
-  public String getFormId() {
-    return getStringField(FORM_ID_PROPERTY);
-  }
-
-  public void setFormId(String value) {
-    if (!setStringField(FORM_ID_PROPERTY, value)) {
-      throw new IllegalArgumentException("overflow formId");
-    }
-  }
-  
-  public ExternalService getExternalService(CallingContext cc) throws ODKEntityNotFoundException {
-    return getExternalServiceType().constructExternalService(this, cc);
-  }
-  
-  private static FormServiceCursor relation = null;
-
-  private static synchronized final FormServiceCursor assertRelation(CallingContext cc)
-      throws ODKDatastoreException {
-    if (relation == null) {
-      FormServiceCursor relationPrototype;
-      Datastore ds = cc.getDatastore();
-      User user = cc.getUserService().getDaemonAccountUser();
-      relationPrototype = new FormServiceCursor(ds.getDefaultSchemaName());
-      ds.assertRelation(relationPrototype, user); // may throw exception...
-      // at this point, the prototype has become fully populated
-      relation = relationPrototype;  // set static variable only upon success...
-    }
-    return relation;
-  }
-
-  public static final FormServiceCursor createFormServiceCursor(Form form,
-      ExternalServiceType type, CommonFieldsBase service, CallingContext cc)
-      throws ODKDatastoreException {
-    FormServiceCursor relation = assertRelation(cc);
-
-    FormServiceCursor c = cc.getDatastore().createEntityUsingRelation(relation, cc.getCurrentUser());
-
-    c.setUriMd5FormId(form.getEntityKey().getKey());
-    c.setAuriService(service.getUri());
-    c.setFormId(form.getFormId());
-    c.setServiceClassname(type);
-
-    return c;
-  }
-  
-  public static final List<ExternalService> getExternalServicesForForm(Form form,
-      CallingContext cc) throws ODKDatastoreException {
-    FormServiceCursor relation = assertRelation(cc);
-    Query query = cc.getDatastore().createQuery(relation, cc.getCurrentUser());
-    // filter on the Form's Uri. We cannot filter on the FORM_ID since it is a
-    // Text field in bigtable
-    query.addFilter(URI_MD5_FORM_ID_PROPERTY, FilterOperation.EQUAL, form.getEntityKey().getKey());
-    List<ExternalService> esList = new ArrayList<ExternalService>();
-
-    List<? extends CommonFieldsBase> fscList = query.executeQuery(0);
-    for (CommonFieldsBase cb : fscList) {
-      FormServiceCursor c = (FormServiceCursor) cb;
-      ExternalService obj;
-
-      obj = c.getExternalServiceType().constructExternalService(c, cc);
-      esList.add(obj);
-
-    }
-    return esList;
-  }
-
-  public static final FormServiceCursor getFormServiceCursor(String uri, CallingContext cc) throws ODKEntityNotFoundException {
-    try {
-      FormServiceCursor relation = assertRelation(cc);
-      CommonFieldsBase entity = cc.getDatastore().getEntity(relation, uri, cc.getCurrentUser());
-      return (FormServiceCursor) entity;
-    } catch (ODKDatastoreException e) {
-      throw new ODKEntityNotFoundException(e);
-    }
-  }
-  
-   public static final List<FormServiceCursor> queryFormServiceCursorRelation(Date olderThanDate,
-         CallingContext cc) throws ODKEntityNotFoundException {
-      List<FormServiceCursor> fscList = new ArrayList<FormServiceCursor>();
-      try {
-         FormServiceCursor relation = assertRelation(cc);
-         Query query = cc.getDatastore().createQuery(relation, cc.getCurrentUser());
-         query.addFilter(relation.lastUpdateDate, FilterOperation.LESS_THAN_OR_EQUAL,
-               olderThanDate);
-         query.addSort(relation.lastUpdateDate, Direction.ASCENDING);
-         List<? extends CommonFieldsBase> cfbList = query.executeQuery(0);
-         for (CommonFieldsBase cfb : cfbList) {
-            fscList.add((FormServiceCursor) cfb);
-         }
-      } catch (ODKDatastoreException e) {
-         throw new ODKEntityNotFoundException(e);
-      }
-      return fscList;
-   }
-}
+public final class FormServiceCursor extends CommonFieldsBase {
+
+  private static final String TABLE_NAME = "_form_service_cursor";
+  
+  private static final DataField URI_MD5_FORM_ID_PROPERTY = new DataField("URI_MD5_FORM_ID",
+	      DataField.DataType.URI, false, PersistConsts.URI_STRING_LEN).setIndexable(IndexType.HASH);
+  private static final DataField AURI_SERVICE_PROPERTY = new DataField("AURI_SERVICE",
+	      DataField.DataType.URI, false, PersistConsts.URI_STRING_LEN).setIndexable(IndexType.HASH);
+  
+  private static final DataField EXT_SERVICE_TYPE_PROPERTY = new DataField("EXT_SERVICE_TYPE",
+      DataField.DataType.STRING, false, 200L);
+  private static final DataField EXTERNAL_SERVICE_OPTION = new DataField("EXTERNAL_SERVICE_OPTION",
+      DataField.DataType.STRING, false, 80L);
+  // some external services need to be prepared before they can receive data...
+  private static final DataField IS_EXTERNAL_SERVICE_PREPARED = new DataField("IS_EXTERNAL_SERVICE_PREPARED",
+		  DataField.DataType.BOOLEAN, true);
+  private static final DataField OPERATIONAL_STATUS = new DataField("OPERATIONAL_STATUS",
+		  DataField.DataType.STRING, true, 80L);
+  private static final DataField ESTABLISHMENT_DATETIME = new DataField("ESTABLISHMENT_DATETIME",
+      DataField.DataType.DATETIME, false);
+  private static final DataField UPLOAD_COMPLETED_PROPERTY = new DataField("UPLOAD_COMPLETED",
+      DataField.DataType.BOOLEAN, true);
+  private static final DataField LAST_UPLOAD_CURSOR_DATE_PROPERTY = new DataField(
+      "LAST_UPLOAD_PERSISTENCE_CURSOR", DataField.DataType.DATETIME, true);
+  private static final DataField LAST_UPLOAD_KEY_PROPERTY = new DataField("LAST_UPLOAD_KEY",
+      DataField.DataType.STRING, true, 4096L);
+  private static final DataField LAST_STREAMING_CURSOR_DATE_PROPERTY = new DataField(
+      "LAST_STREAMING_PERSISTENCE_CURSOR", DataField.DataType.DATETIME, true);
+  private static final DataField LAST_STREAMING_KEY_PROPERTY = new DataField("LAST_STREAMING_KEY",
+      DataField.DataType.STRING, true, 4096L);
+  private static final DataField FORM_ID_PROPERTY = new DataField("FORM_ID",
+      DataField.DataType.STRING, true, 4096L);
+
+	/**
+	 * Construct a relation prototype.  Only called via {@link #assertRelation(CallingContext)}
+	 * 
+	 * @param databaseSchema
+	 * @param tableName
+	 */
+  private FormServiceCursor(String schemaName) {
+    super(schemaName, TABLE_NAME);
+    fieldList.add(URI_MD5_FORM_ID_PROPERTY);
+    fieldList.add(AURI_SERVICE_PROPERTY);
+    fieldList.add(EXT_SERVICE_TYPE_PROPERTY);
+    fieldList.add(EXTERNAL_SERVICE_OPTION);
+    fieldList.add(IS_EXTERNAL_SERVICE_PREPARED);
+    fieldList.add(OPERATIONAL_STATUS);
+    fieldList.add(ESTABLISHMENT_DATETIME);
+    fieldList.add(UPLOAD_COMPLETED_PROPERTY);
+    fieldList.add(LAST_UPLOAD_CURSOR_DATE_PROPERTY);
+    fieldList.add(LAST_UPLOAD_KEY_PROPERTY);
+    fieldList.add(LAST_STREAMING_CURSOR_DATE_PROPERTY);
+    fieldList.add(LAST_STREAMING_KEY_PROPERTY);
+    fieldList.add(FORM_ID_PROPERTY);
+  }
+
+	/**
+	 * Construct an empty entity.  Only called via {@link #getEmptyRow(User)}
+	 * 
+	 * @param ref
+	 * @param user
+	 */
+  private FormServiceCursor(FormServiceCursor ref, User user) {
+    super(ref, user);
+  }
+
+  // Only called from within the persistence layer.
+  @Override
+  public FormServiceCursor getEmptyRow(User user) {
+	return new FormServiceCursor(this, user);
+  }
+
+  public ExternalServiceType getExternalServiceType() {
+    String type = getStringField(EXT_SERVICE_TYPE_PROPERTY);
+    return ExternalServiceType.valueOf(type);
+  }
+
+  public void setServiceClassname(ExternalServiceType value) {
+    if (!setStringField(EXT_SERVICE_TYPE_PROPERTY, value.toString())) {
+      throw new IllegalArgumentException("overflow externalServiceType");
+    }
+  }
+
+  public ExternalServiceOption getExternalServiceOption() {
+    return ExternalServiceOption.valueOf(getStringField(EXTERNAL_SERVICE_OPTION));
+  }
+
+  public void setExternalServiceOption(ExternalServiceOption value) {
+    if (!setStringField(EXTERNAL_SERVICE_OPTION, value.toString())) {
+      throw new IllegalArgumentException("overflow externalServiceOption");
+    }
+  }
+
+  public Boolean isExternalServicePrepared() {
+	  return getBooleanField(IS_EXTERNAL_SERVICE_PREPARED);
+  }
+  
+  public void setIsExternalServicePrepared(Boolean value) {
+	  setBooleanField(IS_EXTERNAL_SERVICE_PREPARED, value);
+  }
+  
+  public OperationalStatus getOperationalStatus() {
+	  String value = getStringField(OPERATIONAL_STATUS);
+	  if ( value == null ) return null;
+	  return OperationalStatus.valueOf(value);
+  }
+  
+  public void setOperationalStatus(OperationalStatus value) {
+    if (!setStringField(OPERATIONAL_STATUS, value.name())) {
+        throw new IllegalArgumentException("overflow operationalStatus");
+    }
+  }
+  
+  public Date getEstablishmentDateTime() {
+    return getDateField(ESTABLISHMENT_DATETIME);
+  }
+
+  public void setEstablishmentDateTime(Date value) {
+    setDateField(ESTABLISHMENT_DATETIME, value);
+  }
+
+  public Boolean getUploadCompleted() {
+    return getBooleanField(UPLOAD_COMPLETED_PROPERTY);
+  }
+
+  public void setUploadCompleted(Boolean value) {
+    setBooleanField(UPLOAD_COMPLETED_PROPERTY, value);
+  }
+
+  public Date getLastUploadCursorDate() {
+    return getDateField(LAST_UPLOAD_CURSOR_DATE_PROPERTY);
+  }
+
+  public void setLastUploadCursorDate(Date value) {
+    setDateField(LAST_UPLOAD_CURSOR_DATE_PROPERTY, value);
+  }
+
+  public String getLastUploadKey() {
+    return getStringField(LAST_UPLOAD_KEY_PROPERTY);
+  }
+
+  public void setLastUploadKey(String value) {
+    if (!setStringField(LAST_UPLOAD_KEY_PROPERTY, value)) {
+      throw new IllegalArgumentException("overflow lastUploadKey");
+    }
+  }
+
+  public Date getLastStreamingCursorDate() {
+    return getDateField(LAST_STREAMING_CURSOR_DATE_PROPERTY);
+  }
+
+  public void setLastStreamingCursorDate(Date value) {
+    setDateField(LAST_STREAMING_CURSOR_DATE_PROPERTY, value);
+  }
+
+  public String getLastStreamingKey() {
+    return getStringField(LAST_STREAMING_KEY_PROPERTY);
+  }
+
+  public void setLastStreamingKey(String value) {
+    if (!setStringField(LAST_STREAMING_KEY_PROPERTY, value)) {
+      throw new IllegalArgumentException("overflow lastStreamingKey");
+    }
+  }
+
+  public String getAuriService() {
+    return getStringField(AURI_SERVICE_PROPERTY);
+  }
+
+  public void setAuriService(String value) {
+    if (!setStringField(AURI_SERVICE_PROPERTY, value)) {
+      throw new IllegalArgumentException("overflow auriService");
+    }
+  }
+
+  public String getUriMd5FormId() {
+    return getStringField(URI_MD5_FORM_ID_PROPERTY);
+  }
+
+  public void setUriMd5FormId(String value) {
+    if (!setStringField(URI_MD5_FORM_ID_PROPERTY, value)) {
+      throw new IllegalArgumentException("overflow uriMd5FormId");
+    }
+  }
+
+  public String getFormId() {
+    return getStringField(FORM_ID_PROPERTY);
+  }
+
+  public void setFormId(String value) {
+    if (!setStringField(FORM_ID_PROPERTY, value)) {
+      throw new IllegalArgumentException("overflow formId");
+    }
+  }
+  
+  public ExternalService getExternalService(CallingContext cc) throws ODKEntityNotFoundException {
+    return getExternalServiceType().constructExternalService(this, cc);
+  }
+  
+  private static FormServiceCursor relation = null;
+
+  private static synchronized final FormServiceCursor assertRelation(CallingContext cc)
+      throws ODKDatastoreException {
+    if (relation == null) {
+      FormServiceCursor relationPrototype;
+      Datastore ds = cc.getDatastore();
+      User user = cc.getUserService().getDaemonAccountUser();
+      relationPrototype = new FormServiceCursor(ds.getDefaultSchemaName());
+      ds.assertRelation(relationPrototype, user); // may throw exception...
+      // at this point, the prototype has become fully populated
+      relation = relationPrototype;  // set static variable only upon success...
+    }
+    return relation;
+  }
+
+  public static final FormServiceCursor createFormServiceCursor(Form form,
+      ExternalServiceType type, CommonFieldsBase service, CallingContext cc)
+      throws ODKDatastoreException {
+    FormServiceCursor relation = assertRelation(cc);
+
+    FormServiceCursor c = cc.getDatastore().createEntityUsingRelation(relation, cc.getCurrentUser());
+
+    c.setUriMd5FormId(form.getEntityKey().getKey());
+    c.setAuriService(service.getUri());
+    c.setFormId(form.getFormId());
+    c.setServiceClassname(type);
+
+    return c;
+  }
+  
+  public static final List<ExternalService> getExternalServicesForForm(Form form,
+      CallingContext cc) throws ODKDatastoreException {
+    FormServiceCursor relation = assertRelation(cc);
+    Query query = cc.getDatastore().createQuery(relation, cc.getCurrentUser());
+    // filter on the Form's Uri. We cannot filter on the FORM_ID since it is a
+    // Text field in bigtable
+    query.addFilter(URI_MD5_FORM_ID_PROPERTY, FilterOperation.EQUAL, form.getEntityKey().getKey());
+    List<ExternalService> esList = new ArrayList<ExternalService>();
+
+    List<? extends CommonFieldsBase> fscList = query.executeQuery(0);
+    for (CommonFieldsBase cb : fscList) {
+      FormServiceCursor c = (FormServiceCursor) cb;
+      ExternalService obj;
+
+      obj = c.getExternalServiceType().constructExternalService(c, cc);
+      esList.add(obj);
+
+    }
+    return esList;
+  }
+
+  public static final FormServiceCursor getFormServiceCursor(String uri, CallingContext cc) throws ODKEntityNotFoundException {
+    try {
+      FormServiceCursor relation = assertRelation(cc);
+      CommonFieldsBase entity = cc.getDatastore().getEntity(relation, uri, cc.getCurrentUser());
+      return (FormServiceCursor) entity;
+    } catch (ODKDatastoreException e) {
+      throw new ODKEntityNotFoundException(e);
+    }
+  }
+  
+   public static final List<FormServiceCursor> queryFormServiceCursorRelation(Date olderThanDate,
+         CallingContext cc) throws ODKEntityNotFoundException {
+      List<FormServiceCursor> fscList = new ArrayList<FormServiceCursor>();
+      try {
+         FormServiceCursor relation = assertRelation(cc);
+         Query query = cc.getDatastore().createQuery(relation, cc.getCurrentUser());
+         query.addFilter(relation.lastUpdateDate, FilterOperation.LESS_THAN_OR_EQUAL,
+               olderThanDate);
+         query.addSort(relation.lastUpdateDate, Direction.ASCENDING);
+         List<? extends CommonFieldsBase> cfbList = query.executeQuery(0);
+         for (CommonFieldsBase cfb : cfbList) {
+            fscList.add((FormServiceCursor) cfb);
+         }
+      } catch (ODKDatastoreException e) {
+         throw new ODKEntityNotFoundException(e);
+      }
+      return fscList;
+   }
+}