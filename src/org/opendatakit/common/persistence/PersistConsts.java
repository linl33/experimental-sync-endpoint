--- conflicted
+++ resolved
@@ -19,42 +19,36 @@
 
 /**
  * Constant strings used to identify properties in an entity
- * 
+ *  
  * @author wbrunette@gmail.com
  * @author mitchellsundt@gmail.com
  * 
  */
 public class PersistConsts {
 
-<<<<<<< HEAD
-=======
-	/**
+   /**
    * The shortest interval for which all datetime values are
    * preserved across all platforms.  MySql's TIMESTAMP
    * only keeps time to the nearest second... .
    */
   public static final Long MIN_DATETIME_RESOLUTION = 1000L;
   
->>>>>>> 3728924d
   /**
-   * The length of the longest simple string we declare. These are used to hold
-   * things like the element name, form name and form id. The user can alter
-   * table to make this smaller if they need to.
+   * The length of the longest simple string we declare.
+   * These are used to hold things like the element name,
+   * form name and form id.  The user can alter table to 
+   * make this smaller if they need to.
    */
   public static final Long MAX_SIMPLE_STRING_LEN = 200L;
 
   /**
-   * The maximum length of the URI strings. An exception will be thrown if the
-   * program attempts to store anything longer than this in the URI column. The
-   * underlying storage layer must support this string length natively.
+   * The maximum length of the URI strings.
+   * An exception will be thrown if the program attempts
+   * to store anything longer than this in the URI column.
+   * The underlying storage layer must support this string
+   * length natively.   
    */
   public static final Long URI_STRING_LEN = 80L;
 
-  /**
-   * If you need to search a string this is the guaranteed length of a
-   * searchable string. A longer string may be searchable depending on the
-   * datastore but this value is set to be the worst searchable length.
-   * (Currently it's Google App Engine)
-   */
-  public static final Long GUARANTEED_SEARCHABLE_LEN = 249L;
+
 }